--- conflicted
+++ resolved
@@ -211,26 +211,16 @@
                           value)
 
     set_default_value(
-<<<<<<< HEAD
-        model_definition['training'],
+        model_definition[TRAINING],
         'validation_metric',
-=======
-        model_definition[TRAINING],
-        'validation_measure',
->>>>>>> 9b34c751
 
         output_type_registry[model_definition['output_features'][0][
             TYPE]].default_validation_metric
     )
 
     # ===== Training Optimizer =====
-<<<<<<< HEAD
-    optimizer = model_definition['training']['optimizer']
+    optimizer = model_definition[TRAINING]['optimizer']
     default_optimizer_params = get_default_optimizer_params(optimizer[TYPE])
-=======
-    optimizer = model_definition[TRAINING]['optimizer']
-    default_optimizer_params = get_default_optimizer_params(optimizer['type'])
->>>>>>> 9b34c751
     for param in default_optimizer_params:
         set_default_value(optimizer, param, default_optimizer_params[param])
 
