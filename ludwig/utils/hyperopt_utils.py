--- conflicted
+++ resolved
@@ -16,7 +16,6 @@
 # ==============================================================================
 import copy
 import functools
-import itertools
 import logging
 import math
 import multiprocessing
@@ -25,32 +24,25 @@
 import signal
 import subprocess as sp
 from abc import ABC, abstractmethod
-from copy import deepcopy
 from typing import Any, Dict, Iterable, List, Tuple
 
 import numpy as np
-import scipy.stats as ss
-
-<<<<<<< HEAD
+from bayesmark.builtin_opt.pysot_optimizer import PySOTOptimizer
 from bayesmark.space import JointSpace
-from bayesmark.builtin_opt.pysot_optimizer import PySOTOptimizer
-from ludwig.constants import COMBINED, EXECUTOR, LOSS, MAXIMIZE, MINIMIZE, STRATEGY, TEST, TRAINING, VALIDATION
-=======
+
 from ludwig.constants import EXECUTOR, STRATEGY, MINIMIZE, COMBINED, LOSS, \
     VALIDATION, MAXIMIZE, TRAINING, TEST
->>>>>>> a008640a
 from ludwig.data.postprocessing import postprocess
 from ludwig.predict import predict, print_test_results, \
     save_prediction_outputs, save_test_statistics
 from ludwig.train import full_train
 from ludwig.utils.defaults import default_random_seed
-from ludwig.utils.misc import get_class_attributes, get_from_registry, set_default_value, set_default_values
+from ludwig.utils.misc import get_class_attributes, get_from_registry, \
+    set_default_value, set_default_values
 
 logger = logging.getLogger(__name__)
 
 
-<<<<<<< HEAD
-=======
 def int_sampling_function(low, high, **kwargs):
     return random.randint(low, high)
 
@@ -118,7 +110,6 @@
 }
 
 
->>>>>>> a008640a
 class HyperoptStrategy(ABC):
     def __init__(self, goal: str, parameters: Dict[str, Any]) -> None:
         assert goal in [MINIMIZE, MAXIMIZE]
@@ -197,7 +188,6 @@
         return self.sampled_so_far >= len(self.samples)
 
 
-<<<<<<< HEAD
 class PySOTStrategy(HyperoptStrategy):
     """pySOT: Surrogate optimization in Python.
 
@@ -206,11 +196,6 @@
         pySOT and POAP: An event-driven asynchronous framework for surrogate optimization
     """
     def __init__(self, goal: str, parameters: Dict[str, Any], num_samples=10, **kwargs) -> None:
-=======
-class GridStrategy(HyperoptStrategy):
-    def __init__(self, goal: str, parameters: Dict[str, Any],
-                 **kwargs) -> None:
->>>>>>> a008640a
         HyperoptStrategy.__init__(self, goal, parameters)
         self.pysot_optimizer = PySOTOptimizer(parameters)
         self.sampled_so_far = 0
@@ -246,43 +231,6 @@
 
     @abstractmethod
     def execute(
-<<<<<<< HEAD
-        self,
-        model_definition,
-        data_df=None,
-        data_train_df=None,
-        data_validation_df=None,
-        data_test_df=None,
-        data_csv=None,
-        data_train_csv=None,
-        data_validation_csv=None,
-        data_test_csv=None,
-        data_hdf5=None,
-        data_train_hdf5=None,
-        data_validation_hdf5=None,
-        data_test_hdf5=None,
-        train_set_metadata_json=None,
-        experiment_name="hyperopt",
-        model_name="run",
-        model_load_path=None,
-        model_resume_path=None,
-        skip_save_training_description=False,
-        skip_save_training_statistics=False,
-        skip_save_model=False,
-        skip_save_progress=False,
-        skip_save_log=False,
-        skip_save_processed_input=False,
-        skip_save_unprocessed_output=False,
-        skip_save_test_predictions=False,
-        skip_save_test_statistics=False,
-        output_directory="results",
-        gpus=None,
-        gpu_fraction=1.0,
-        use_horovod=False,
-        random_seed=default_random_seed,
-        debug=False,
-        **kwargs
-=======
             self,
             model_definition,
             data_df=None,
@@ -319,7 +267,6 @@
             random_seed=default_random_seed,
             debug=False,
             **kwargs
->>>>>>> a008640a
     ):
         pass
 
@@ -331,43 +278,6 @@
         HyperoptExecutor.__init__(self, hyperopt_strategy, output_feature, metric, split)
 
     def execute(
-<<<<<<< HEAD
-        self,
-        model_definition,
-        data_df=None,
-        data_train_df=None,
-        data_validation_df=None,
-        data_test_df=None,
-        data_csv=None,
-        data_train_csv=None,
-        data_validation_csv=None,
-        data_test_csv=None,
-        data_hdf5=None,
-        data_train_hdf5=None,
-        data_validation_hdf5=None,
-        data_test_hdf5=None,
-        train_set_metadata_json=None,
-        experiment_name="hyperopt",
-        model_name="run",
-        # model_load_path=None,
-        # model_resume_path=None,
-        skip_save_training_description=False,
-        skip_save_training_statistics=False,
-        skip_save_model=False,
-        skip_save_progress=False,
-        skip_save_log=False,
-        skip_save_processed_input=False,
-        skip_save_unprocessed_output=False,
-        skip_save_test_predictions=False,
-        skip_save_test_statistics=False,
-        output_directory="results",
-        gpus=None,
-        gpu_fraction=1.0,
-        use_horovod=False,
-        random_seed=default_random_seed,
-        debug=False,
-        **kwargs
-=======
             self,
             model_definition,
             data_df=None,
@@ -404,7 +314,6 @@
             random_seed=default_random_seed,
             debug=False,
             **kwargs
->>>>>>> a008640a
     ):
         hyperopt_results = []
         while not self.hyperopt_strategy.finished():
@@ -509,14 +418,9 @@
     def _train_and_eval_model_gpu(self, hyperopt_dict):
         gpu_id_meta = self.queue.get()
         try:
-<<<<<<< HEAD
-            parameters = hyperopt_dict["parameters"]
-            hyperopt_dict["gpus"] = gpu_id
-=======
             parameters = hyperopt_dict['parameters']
             hyperopt_dict["gpus"] = gpu_id_meta["gpu_id"]
             hyperopt_dict["gpu_memory_limit"] = gpu_id_meta["gpu_memory_limit"]
->>>>>>> a008640a
             train_stats, eval_stats = train_and_eval_on_split(**hyperopt_dict)
             metric_score = self.get_metric_score(eval_stats)
         finally:
@@ -529,43 +433,6 @@
         }
 
     def execute(
-<<<<<<< HEAD
-        self,
-        model_definition,
-        data_df=None,
-        data_train_df=None,
-        data_validation_df=None,
-        data_test_df=None,
-        data_csv=None,
-        data_train_csv=None,
-        data_validation_csv=None,
-        data_test_csv=None,
-        data_hdf5=None,
-        data_train_hdf5=None,
-        data_validation_hdf5=None,
-        data_test_hdf5=None,
-        train_set_metadata_json=None,
-        experiment_name="hyperopt",
-        model_name="run",
-        # model_load_path=None,
-        # model_resume_path=None,
-        skip_save_training_description=False,
-        skip_save_training_statistics=False,
-        skip_save_model=False,
-        skip_save_progress=False,
-        skip_save_log=False,
-        skip_save_processed_input=False,
-        skip_save_unprocessed_output=False,
-        skip_save_test_predictions=False,
-        skip_save_test_statistics=False,
-        output_directory="results",
-        gpus=None,
-        gpu_fraction=1.0,
-        use_horovod=False,
-        random_seed=default_random_seed,
-        debug=False,
-        **kwargs
-=======
             self,
             model_definition,
             data_df=None,
@@ -602,7 +469,6 @@
             random_seed=default_random_seed,
             debug=False,
             **kwargs
->>>>>>> a008640a
     ):
         hyperopt_parameters = []
 
@@ -613,7 +479,8 @@
             if self.num_workers > num_available_cpus:
                 logger.warning(
                     "WARNING: Setting num_workers to less "
-                    "or equal to number of available cpus: {} is suggested".format(num_available_cpus)
+                    "or equal to number of available cpus: {} is suggested".format(
+                        num_available_cpus)
                 )
 
             if isinstance(gpus, int):
@@ -627,33 +494,9 @@
 
             if total_gpus < self.num_workers:
                 fraction = (total_gpus / self.num_workers) - self.epsilon
-<<<<<<< HEAD
-                if fraction < gpu_fraction:
-                    if fraction > 0.5:
-                        if gpu_fraction != 1:
-                            logger.warning(
-                                "WARNING: Setting gpu_fraction to 1 as the gpus "
-                                "would be underutilized for the parallel processes."
-                            )
-                        gpu_fraction = 1
-                    else:
-                        logger.warning(
-                            "WARNING: Setting gpu_fraction to {} "
-                            "as the available gpus is {} and the num of workers "
-                            "selected is {}".format(fraction, total_gpus, self.num_workers)
-                        )
-                        gpu_fraction = fraction
-                else:
-                    logger.warning(
-                        "WARNING: gpu_fraction could be increased to {} "
-                        "as the available gpus is {} and the num of workers "
-                        "being set is {}".format(fraction, total_gpus, self.num_workers)
-                    )
-
-            process_per_gpu = int(1 / gpu_fraction)
-=======
                 for gpu_id in gpu_ids:
-                    available_gpu_memory = available_gpu_memory_list[int(gpu_id)]
+                    available_gpu_memory = available_gpu_memory_list[
+                        int(gpu_id)]
                     required_gpu_memory = fraction * available_gpu_memory
 
                     if gpu_memory_limit is None:
@@ -662,7 +505,8 @@
                             'as the available gpus is {} and the num of workers '
                             'being set is {} and the available gpu memory for gpu_id '
                             '{} is {}'.format(
-                                required_gpu_memory, total_gpus, self.num_workers,
+                                required_gpu_memory, total_gpus,
+                                self.num_workers,
                                 gpu_id, available_gpu_memory)
                         )
                         new_gpu_memory_limit = required_gpu_memory
@@ -693,7 +537,8 @@
                                     'as the available gpus is {} and the num of workers '
                                     'being set is {} and the available gpu memory for gpu_id '
                                     '{} is {}'.format(
-                                        required_gpu_memory, total_gpus, self.num_workers,
+                                        required_gpu_memory, total_gpus,
+                                        self.num_workers,
                                         gpu_id, available_gpu_memory)
                                 )
                                 new_gpu_memory_limit = required_gpu_memory
@@ -703,17 +548,22 @@
                                 'as the available gpus is {} and the num of workers '
                                 'being set is {} and the available gpu memory for gpu_id '
                                 '{} is {}'.format(
-                                    required_gpu_memory, total_gpus, self.num_workers,
+                                    required_gpu_memory, total_gpus,
+                                    self.num_workers,
                                     gpu_id, available_gpu_memory)
                             )
->>>>>>> a008640a
-
-                    process_per_gpu = int(available_gpu_memory / new_gpu_memory_limit)
-                    gpu_ids_meta[gpu_id] = {"gpu_memory_limit": new_gpu_memory_limit, "process_per_gpu": process_per_gpu}
+
+                    process_per_gpu = int(
+                        available_gpu_memory / new_gpu_memory_limit)
+                    gpu_ids_meta[gpu_id] = {
+                        "gpu_memory_limit": new_gpu_memory_limit,
+                        "process_per_gpu": process_per_gpu}
             else:
                 for gpu_id in gpu_ids:
-                    gpu_ids_meta[gpu_id] = {"gpu_memory_limit": gpu_memory_limit, "process_per_gpu": 1}
-                    
+                    gpu_ids_meta[gpu_id] = {
+                        "gpu_memory_limit": gpu_memory_limit,
+                        "process_per_gpu": 1}
+
             manager = multiprocessing.Manager()
             self.queue = manager.Queue()
 
@@ -755,23 +605,6 @@
                         "model_name": model_name,
                         # model_load_path:model_load_path,
                         # model_resume_path:model_resume_path,
-<<<<<<< HEAD
-                        "skip_save_training_description": skip_save_training_description,
-                        "skip_save_training_statistics": skip_save_training_statistics,
-                        "skip_save_model": skip_save_model,
-                        "skip_save_progress": skip_save_progress,
-                        "skip_save_log": skip_save_log,
-                        "skip_save_processed_input": skip_save_processed_input,
-                        "skip_save_unprocessed_output": skip_save_unprocessed_output,
-                        "skip_save_test_predictions": skip_save_test_predictions,
-                        "skip_save_test_statistics": skip_save_test_statistics,
-                        "output_directory": output_directory,
-                        "gpus": gpus,
-                        "gpu_fraction": gpu_fraction,
-                        "use_horovod": use_horovod,
-                        "random_seed": random_seed,
-                        "debug": debug,
-=======
                         'skip_save_training_description': skip_save_training_description,
                         'skip_save_training_statistics': skip_save_training_statistics,
                         'skip_save_model': skip_save_model,
@@ -784,11 +617,10 @@
                         'output_directory': output_directory,
                         'gpus': gpus,
                         'gpu_memory_limit': gpu_memory_limit,
-                        'allow_parallel_threads' : allow_parallel_threads,
+                        'allow_parallel_threads': allow_parallel_threads,
                         'use_horovod': use_horovod,
                         'random_seed': random_seed,
                         'debug': debug,
->>>>>>> a008640a
                     }
                 )
 
@@ -844,43 +676,6 @@
         self.pool = fiber.Pool(num_workers)
 
     def execute(
-<<<<<<< HEAD
-        self,
-        model_definition,
-        data_df=None,
-        data_train_df=None,
-        data_validation_df=None,
-        data_test_df=None,
-        data_csv=None,
-        data_train_csv=None,
-        data_validation_csv=None,
-        data_test_csv=None,
-        data_hdf5=None,
-        data_train_hdf5=None,
-        data_validation_hdf5=None,
-        data_test_hdf5=None,
-        train_set_metadata_json=None,
-        experiment_name="hyperopt",
-        model_name="run",
-        # model_load_path=None,
-        # model_resume_path=None,
-        skip_save_training_description=False,
-        skip_save_training_statistics=False,
-        skip_save_model=False,
-        skip_save_progress=False,
-        skip_save_log=False,
-        skip_save_processed_input=False,
-        skip_save_unprocessed_output=False,
-        skip_save_test_predictions=False,
-        skip_save_test_statistics=False,
-        output_directory="results",
-        gpus=None,
-        gpu_fraction=1.0,
-        use_horovod=False,
-        random_seed=default_random_seed,
-        debug=False,
-        **kwargs
-=======
             self,
             model_definition,
             data_df=None,
@@ -917,7 +712,6 @@
             random_seed=default_random_seed,
             debug=False,
             **kwargs
->>>>>>> a008640a
     ):
         train_func = functools.partial(
             train_and_eval_on_split,
@@ -1073,7 +867,8 @@
         set_values(output_feature, output_feature["name"], parameters_dict)
     set_values(model_definition["combiner"], "combiner", parameters_dict)
     set_values(model_definition["training"], "training", parameters_dict)
-    set_values(model_definition["preprocessing"], "preprocessing", parameters_dict)
+    set_values(model_definition["preprocessing"], "preprocessing",
+               parameters_dict)
     return model_definition
 
 
@@ -1082,55 +877,19 @@
 
     COMMAND = "nvidia-smi --query-gpu=memory.free --format=csv"
     try:
-        memory_free_info = _output_to_list(sp.check_output(COMMAND.split()))[1:]
+        memory_free_info = _output_to_list(sp.check_output(COMMAND.split()))[
+                           1:]
         memory_free_values = [int(x.split()[0])
-                            for i, x in enumerate(memory_free_info)]
+                              for i, x in enumerate(memory_free_info)]
     except Exception as e:
         print('"nvidia-smi" is probably not installed.', e)
-        
+
     return memory_free_values
 
 
 # TODo this is duplicate code from experiment,
 #  reorganize experiment to avoid having to do this
 def train_and_eval_on_split(
-<<<<<<< HEAD
-    model_definition,
-    eval_split=VALIDATION,
-    data_df=None,
-    data_train_df=None,
-    data_validation_df=None,
-    data_test_df=None,
-    data_csv=None,
-    data_train_csv=None,
-    data_validation_csv=None,
-    data_test_csv=None,
-    data_hdf5=None,
-    data_train_hdf5=None,
-    data_validation_hdf5=None,
-    data_test_hdf5=None,
-    train_set_metadata_json=None,
-    experiment_name="hyperopt",
-    model_name="run",
-    # model_load_path=None,
-    # model_resume_path=None,
-    skip_save_training_description=False,
-    skip_save_training_statistics=False,
-    skip_save_model=False,
-    skip_save_progress=False,
-    skip_save_log=False,
-    skip_save_processed_input=False,
-    skip_save_unprocessed_output=False,
-    skip_save_test_predictions=False,
-    skip_save_test_statistics=False,
-    output_directory="results",
-    gpus=None,
-    gpu_fraction=1.0,
-    use_horovod=False,
-    random_seed=default_random_seed,
-    debug=False,
-    **kwargs
-=======
         model_definition,
         eval_split=VALIDATION,
         data_df=None,
@@ -1167,7 +926,6 @@
         random_seed=default_random_seed,
         debug=False,
         **kwargs
->>>>>>> a008640a
 ):
     # Collect training and validation losses and metrics
     # & append it to `results`
@@ -1226,13 +984,7 @@
         model_definition,
         batch_size,
         evaluate_performance=True,
-<<<<<<< HEAD
-        gpus=gpus,
-        gpu_fraction=gpu_fraction,
-        debug=debug,
-=======
         debug=debug
->>>>>>> a008640a
     )
     if not (skip_save_unprocessed_output and skip_save_test_predictions and skip_save_test_statistics):
         if not os.path.exists(experiment_dir_name):
