--- conflicted
+++ resolved
@@ -72,8 +72,7 @@
 
     @property
     @abstractmethod
-<<<<<<< HEAD
-    def data_format(self):
+    def data_format(self) -> str:
         raise NotImplementedError()
 
     @abstractmethod
@@ -82,7 +81,4 @@
 
     @abstractmethod
     def get_cache_path(self, tag: str):
-=======
-    def data_format(self) -> str:
->>>>>>> 4491d65b
         raise NotImplementedError()