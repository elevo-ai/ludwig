#! /usr/bin/env python
# Copyright (c) 2019 Uber Technologies, Inc.
#
# Licensed under the Apache License, Version 2.0 (the "License");
# you may not use this file except in compliance with the License.
# You may obtain a copy of the License at
#
#     http://www.apache.org/licenses/LICENSE-2.0
#
# Unless required by applicable law or agreed to in writing, software
# distributed under the License is distributed on an "AS IS" BASIS,
# WITHOUT WARRANTIES OR CONDITIONS OF ANY KIND, either express or implied.
# See the License for the specific language governing permissions and
# limitations under the License.
# ==============================================================================

from __future__ import annotations

import contextlib
from typing import Iterable, TYPE_CHECKING

import numpy as np
from pandas import DataFrame

from ludwig.constants import PREPROCESSING, TRAINING
from ludwig.data.batcher.base import Batcher
from ludwig.data.batcher.random_access import RandomAccessBatcher
from ludwig.data.dataset.base import Dataset, DatasetManager
from ludwig.data.sampler import DistributedSampler
from ludwig.distributed import DistributedStrategy
from ludwig.features.base_feature import BaseFeature
from ludwig.utils.data_utils import DATA_TRAIN_HDF5_FP, load_hdf5, save_hdf5
from ludwig.utils.dataframe_utils import from_numpy_dataset, to_numpy_dataset, to_scalar_df
from ludwig.utils.defaults import default_random_seed
from ludwig.utils.fs_utils import download_h5
from ludwig.utils.misc_utils import get_proc_features

if TYPE_CHECKING:
    from ludwig.backend.base import Backend


class PandasDataset(Dataset):
    def __init__(self, dataset, features, data_hdf5_fp):
        self.features = features
        self.data_hdf5_fp = data_hdf5_fp
        self.size = len(dataset)

        if isinstance(dataset, str):
            dataset = load_hdf5(dataset)
        self.dataset = to_numpy_dataset(dataset)

    def to_df(self, features: Iterable[BaseFeature] | None = None) -> DataFrame:
        """Convert the dataset to a Pandas DataFrame."""
        if features:
            return from_numpy_dataset({feature.feature_name: self.dataset[feature.proc_column] for feature in features})
        return from_numpy_dataset(self.dataset)

    def to_scalar_df(self, features: Iterable[BaseFeature] | None = None) -> DataFrame:
        return to_scalar_df(self.to_df(features))

    def get(self, proc_column, idx=None):
        if idx is None:
            idx = range(self.size)
        if (
            self.data_hdf5_fp is None
            or PREPROCESSING not in self.features[proc_column]
            or "in_memory" not in self.features[proc_column]["preprocessing"]
        ):
            return self.dataset[proc_column][idx]
        if self.features[proc_column][PREPROCESSING]["in_memory"]:
            return self.dataset[proc_column][idx]

        sub_batch = self.dataset[proc_column][idx]

        indices = np.empty((3, len(sub_batch)), dtype=np.int64)
        indices[0, :] = sub_batch
        indices[1, :] = np.arange(len(sub_batch))
        indices = indices[:, np.argsort(indices[0])]

        with download_h5(self.data_hdf5_fp) as h5_file:
            im_data = h5_file[proc_column + "_data"][indices[0, :], :, :]
        indices[2, :] = np.arange(len(sub_batch))
        indices = indices[:, np.argsort(indices[1])]
        return im_data[indices[2, :]]

    def get_dataset(self) -> dict[str, np.ndarray]:
        return self.dataset

    def __len__(self):
        return self.size

    @property
    def processed_data_fp(self) -> str | None:
        return self.data_hdf5_fp

    @property
    def in_memory_size_bytes(self) -> int:
        df = self.to_df()
        return df.memory_usage(deep=True).sum() if df is not None else 0

    @contextlib.contextmanager
    def initialize_batcher(
        self,
        batch_size: int = 128,
        should_shuffle: bool = True,
        random_seed: int = default_random_seed,
        ignore_last: bool = False,
        distributed: DistributedStrategy = None,
        augmentation_pipeline=None,
    ) -> Batcher:
        sampler = DistributedSampler(
            len(self), shuffle=should_shuffle, random_seed=random_seed, distributed=distributed
        )
        batcher = RandomAccessBatcher(
            self,
            sampler,
            batch_size=batch_size,
            ignore_last=ignore_last,
            augmentation_pipeline=augmentation_pipeline,
        )
        yield batcher


class PandasDatasetManager(DatasetManager):
    def __init__(self, backend: Backend):
        self.backend: Backend = backend

    def create(self, dataset, config, training_set_metadata) -> Dataset:
        return PandasDataset(dataset, get_proc_features(config), training_set_metadata.get(DATA_TRAIN_HDF5_FP))

    def save(self, cache_path, dataset, config, training_set_metadata, tag) -> Dataset:
        save_hdf5(cache_path, dataset)
        if tag == TRAINING:
            training_set_metadata[DATA_TRAIN_HDF5_FP] = cache_path
        return dataset

    def can_cache(self, skip_save_processed_input) -> bool:
        return self.backend.is_coordinator() and not skip_save_processed_input

    @property
<<<<<<< HEAD
    def data_format(self):
        return "hdf5"

    def initialize_cache_path(self, **kwargs):
        pass

    def get_cache_path(self, tag: str):
        return None
=======
    def data_format(self) -> str:
        return "hdf5"
>>>>>>> 4491d65b
<|MERGE_RESOLUTION|>--- conflicted
+++ resolved
@@ -138,16 +138,11 @@
         return self.backend.is_coordinator() and not skip_save_processed_input
 
     @property
-<<<<<<< HEAD
-    def data_format(self):
+    def data_format(self) -> str:
         return "hdf5"
 
     def initialize_cache_path(self, **kwargs):
         pass
 
     def get_cache_path(self, tag: str):
-        return None
-=======
-    def data_format(self) -> str:
-        return "hdf5"
->>>>>>> 4491d65b
+        return None