--- conflicted
+++ resolved
@@ -82,12 +82,10 @@
 SEQ_SUM = 'seq_sum'
 AVG_EXP = 'avg_exp'
 
-<<<<<<< HEAD
 TYPE = 'type'
-=======
+
 TRAINING = 'training'
 VALIDATION = 'validation'
 TEST = 'test'
 SPLIT = 'split'
-FULL = 'full'
->>>>>>> 9b34c751
+FULL = 'full'