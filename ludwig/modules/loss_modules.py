# coding=utf-8
# Copyright (c) 2019 Uber Technologies, Inc.
#
# Licensed under the Apache License, Version 2.0 (the "License");
# you may not use this file except in compliance with the License.
# You may obtain a copy of the License at
#
#     http://www.apache.org/licenses/LICENSE-2.0
#
# Unless required by applicable law or agreed to in writing, software
# distributed under the License is distributed on an "AS IS" BASIS,
# WITHOUT WARRANTIES OR CONDITIONS OF ANY KIND, either express or implied.
# See the License for the specific language governing permissions and
# limitations under the License.
# ==============================================================================
import collections
import numpy as np
import tensorflow as tf
import tensorflow_addons as tfa
<<<<<<< HEAD
from tensorflow.python.keras.losses import MeanAbsoluteError, MeanSquaredError
import torch
from torch.nn import (MSELoss as _MSELoss, L1Loss)
=======
from tensorflow.keras.losses import MeanAbsoluteError, MeanSquaredError
>>>>>>> 510455f8

from ludwig.constants import *
from ludwig.constants import LOGITS
from ludwig.utils.tf_utils import sequence_length_2D

# used for Laplace smoothing for candidate samplers
EPSILON = 1.0e-10


class MSELoss(_MSELoss):
    def __init__(self, **kwargs):
        super().__init__(**kwargs)

<<<<<<< HEAD
    '''
    def call__(self, y_true, y_pred, sample_weight=None):
        logits = y_pred[LOGITS]
        loss = super().__call__(y_true, logits, sample_weight=sample_weight)
=======
    def __call__(self, y_true, y_pred, sample_weight=None):
        loss = super().__call__(
            y_true, y_pred[LOGITS], sample_weight=sample_weight)
>>>>>>> 510455f8
        return loss
    '''
    def forward(self, input, target):
        logits = input[LOGITS]
        loss = super().forward(logits, target)
        return loss


class MAELoss(L1Loss):
    def __init__(self, **kwargs):
        super().__init__(**kwargs)

    '''
    def __call__(self, y_true, y_pred, sample_weight=None):
        loss = super().__call__(
            y_true, y_pred[LOGITS], sample_weight=sample_weight)
        return loss


class RMSELoss(tf.keras.losses.Loss):
    def __init__(self, **kwargs):
        super().__init__(**kwargs)

    def __call__(self, y_true, y_pred, sample_weight=None):
        preds = y_pred[LOGITS]
        loss = tf.math.sqrt(
            tf.math.reduce_mean(
                tf.math.square(
                    tf.math.subtract(preds, y_true)
                )
            )
        )
        return loss


class RMSPELoss(tf.keras.losses.Loss):
    def __init__(self, **kwargs):
        super().__init__(**kwargs)

    def __call__(self, y_true, y_pred, sample_weight=None):
        preds = y_pred[LOGITS]
        loss = rmspe_loss(y_true, preds)
        return loss
    '''
    def forward(self, input, target):
        logits = input[LOGITS]
        loss = super().forward(logits, target)
        return loss


class BWCEWLoss(tf.keras.losses.Loss):
    def __init__(
        self, positive_class_weight=1, robust_lambda=0, confidence_penalty=0
    ):
        super().__init__()

        self.positive_class_weight = positive_class_weight
        self.robust_lambda = robust_lambda
        self.confidence_penalty = confidence_penalty

    def call(self, y_true, y_pred):
        logits = y_pred[LOGITS]

        # weighted cross entropy
        train_loss = tf.nn.weighted_cross_entropy_with_logits(
            labels=tf.cast(y_true, tf.float32),
            logits=logits,
            pos_weight=self.positive_class_weight,
        )

        # robust lambda
        if self.robust_lambda > 0:
            train_loss = (
                1 - self.robust_lambda
            ) * train_loss + self.robust_lambda / 2

        train_mean_loss = tf.reduce_mean(train_loss)

        # confidence penalty
        if self.confidence_penalty > 0:
            probabilities = tf.nn.sigmoid(logits)
            mean_penalty = mean_confidence_penalty(probabilities, 2)
            train_mean_loss += self.confidence_penalty * mean_penalty

        return train_mean_loss


class SoftmaxCrossEntropyLoss(tf.keras.losses.Loss):
    def __init__(self, num_classes=0, feature_loss=None, name=None):
        super().__init__(name=name)
        self.num_classes = num_classes
        self.feature_loss = feature_loss

    def call(self, y, y_pred):
        vector_labels = tf.one_hot(
            tf.cast(y, dtype=tf.int64), self.num_classes
        )

        loss = weighted_softmax_cross_entropy(
            y_pred[LOGITS], vector_labels, **self.feature_loss
        )

        return loss


# For Categorical Output Features
class SampledSoftmaxCrossEntropyLoss(tf.keras.losses.Loss):
    def __init__(
        self, decoder_obj=None, num_classes=0, feature_loss=None, name=None
    ):
        super().__init__(name=name)

        self.decoder_obj = decoder_obj
        self.num_classes = num_classes
        self.feature_loss = feature_loss

    def call(self, y, y_pred):
        decoder_weights = self.decoder_obj.weights[0]
        decoder_biases = self.decoder_obj.weights[1]

        loss = sampled_softmax_cross_entropy(
            y,
            y_pred[PROJECTION_INPUT],
            num_classes=self.num_classes,
            decoder_weights=decoder_weights,
            decoder_biases=decoder_biases,
            **self.feature_loss
        )

        return loss


# For Sequence Output Feature
class SequenceSampledSoftmaxCrossEntropyLoss(tf.keras.losses.Loss):
    def __init__(
        self,
        dec_dense_layer=None,
        dec_num_layers=None,
        num_classes=0,
        feature_loss=None,
        name=None,
    ):
        super(SequenceSampledSoftmaxCrossEntropyLoss, self).__init__(name=name)

        self.num_classes = num_classes
        self.feature_loss = feature_loss
        self.dec_dense_layer = dec_dense_layer

    def call(self, y, y_pred):

        loss = sequence_sampled_softmax_cross_entropy(
            y,  # targets
            y_pred[PROJECTION_INPUT],
            decoder_weights=self.dec_dense_layer.weights[0],
            decoder_biases=self.dec_dense_layer.weights[1],
            num_classes=self.num_classes,
            **self.feature_loss
        )

        return loss


class SigmoidCrossEntropyLoss(tf.keras.losses.Loss):
    def __init__(self, feature_loss=None, name=None):
        super().__init__(name=name)
        self.feature_loss = feature_loss

    def call(self, y, y_pred):
        loss = weighted_sigmoid_cross_entropy(
            y_pred[LOGITS], tf.cast(y, tf.float32), **self.feature_loss
        )
        return loss


class SequenceSoftmaxCrossEntropyLoss(tf.keras.losses.Loss):
    def __init__(self, name=None, from_logits=True, **kwargs):
        super().__init__(name=name)
        self.loss_function = tf.keras.losses.SparseCategoricalCrossentropy(
            from_logits=from_logits, reduction="none"
        )
        self.from_logits = from_logits

    def call(self, y_true, y_pred):
        # y_true: shape [batch_size, sequence_size]
        # y_pred: shape [batch_size, sequence_size, num_classes]

        if self.from_logits:
            y_pred_tensor = y_pred[LOGITS]
        else:
            y_pred_tensor = y_pred[PROBABILITIES]
        y_true_tensor = tf.cast(y_true, dtype=tf.int64)

        # pad the shorter sequence (tensor shape 1)
        y_pred_tensor_len = tf.shape(y_pred_tensor)[1]
        y_true_tensor_len = tf.shape(y_true_tensor)[1]

        y_pred_pad_len = tf.maximum(0, y_true_tensor_len - y_pred_tensor_len)
        y_true_pad_len = tf.maximum(0, y_pred_tensor_len - y_true_tensor_len)

        y_pred_tensor = tf.pad(
            y_pred_tensor, [[0, 0], [0, y_pred_pad_len], [0, 0]]
        )
        y_true_tensor = tf.pad(y_true_tensor, [[0, 0], [0, y_true_pad_len]])

        y_true_seq_len = sequence_length_2D(y_true_tensor)
        # longest_sequence_length = tf.maximum(y_true_seq_len,
        #                                     sequence_length_3D(y_pred_tensor))
        # longest_sequence_length = tf.minimum(longest_sequence_length,
        #                                     y_true_seq_len)
        # longest_sequence_length += 2  # for EOS

        mask = tf.sequence_mask(
            y_true_seq_len + 1,  # this is for including the eos
            # in case of generator and shouldn't impact
            # negatively in case of tagger
            maxlen=tf.shape(y_true_tensor)[1],
            dtype=tf.float32,
        )
        # compute loss based on valid time steps
        loss = self.loss_function(y_true_tensor, y_pred_tensor)
        loss = loss * mask
        loss = tf.reduce_sum(loss) / tf.reduce_sum(mask)
        return loss


def softmax_cross_entropy_with_class_weighting(
    logits, one_hot_labels, class_weights, labels_smoothing=0.0
):
    class_weights_const = tf.expand_dims(
        tf.constant(class_weights, dtype=tf.float32), 0
    )
    sample_weights = tf.reduce_sum(
        tf.multiply(one_hot_labels, class_weights_const), 1
    )
    return tf.compat.v1.losses.softmax_cross_entropy(
        onehot_labels=one_hot_labels,
        logits=logits,
        label_smoothing=labels_smoothing,
        weights=sample_weights,
        reduction=tf.losses.Reduction.NONE,
    )


def sigmoid_cross_entropy_with_class_weighting(
    logits, multi_class_labels, class_weights, labels_smoothing=0.0
):
    class_weights_const = tf.expand_dims(
        tf.constant(class_weights, dtype=tf.float32), 0
    )
    sample_weights = tf.multiply(multi_class_labels, class_weights_const)
    return tf.compat.v1.losses.sigmoid_cross_entropy(
        multi_class_labels=multi_class_labels,
        logits=logits,
        label_smoothing=labels_smoothing,
        weights=sample_weights,
        reduction=tf.losses.Reduction.NONE,
    )


def mean_confidence_penalty(probabilities, num_classes):
    max_entropy = tf.constant(np.log(num_classes), dtype=tf.float32)
    # clipping needed for avoiding log(0) = -inf
    entropy_per_class = tf.maximum(
        -probabilities
        * tf.math.log(tf.clip_by_value(probabilities, 1e-10, 1)),
        0,
    )
    entropy = tf.reduce_sum(entropy_per_class, -1)
    penalty = (max_entropy - entropy) / max_entropy
    return tf.reduce_mean(penalty)


# For categorical feature
def sampled_softmax_cross_entropy(
    labels,
    last_hidden,
    num_classes=1,
    decoder_weights=None,
    decoder_biases=None,
    sampler=None,
    negative_samples=0,
    class_counts=0,
    distortion=1,
    unique=False,
    **kwargs
):
    labels = tf.cast(tf.expand_dims(labels, -1), tf.int64)

    sampled_values = sample_values_from_classes(
        labels,
        sampler,
        num_classes,
        negative_samples,
        unique,
        class_counts,
        distortion,
    )
    train_loss = tf.nn.sampled_softmax_loss(
        weights=tf.transpose(decoder_weights),
        biases=decoder_biases,
        labels=labels,
        inputs=last_hidden,
        num_sampled=negative_samples,
        num_classes=num_classes,
        sampled_values=sampled_values,
    )

    return train_loss


# custom class to support Laplace smoothing of Fixed Unigram candidate sampler
# Required because of zeros returned in the true_expected_count for
# <PAD> and <UNK> tokens in loss['class_counts'] list
class FixedUnigramCandidateSampler(
    collections.namedtuple(
        "FixedUnigramCandidateSampler",
        (
            "sampled_candidates",
            "true_expected_count",
            "sampled_expected_count",
        ),
    )
):
    pass


# For sequence feature
def sequence_sampled_softmax_cross_entropy(
    targets, train_logits, decoder_weights, decoder_biases, num_classes, **loss
):
    batch_max_targets_sequence_length = tf.shape(targets)[1]
    targets_sequence_length = sequence_length_2D(tf.cast(targets, tf.int64))
    batch_max_train_logits_sequence_length = tf.shape(train_logits)[1]

    logits_pad_len = tf.maximum(
        0,
        batch_max_targets_sequence_length
        - batch_max_train_logits_sequence_length,
    )
    targets_pad_len = tf.maximum(
        0,
        batch_max_train_logits_sequence_length
        - batch_max_targets_sequence_length,
    )

    padded_logits = tf.pad(train_logits, [[0, 0], [0, logits_pad_len], [0, 0]])
    padded_targets = tf.pad(targets, [[0, 0], [0, targets_pad_len]])

    output_exp = tf.cast(tf.reshape(padded_targets, [-1, 1]), tf.int64)
    sampled_values = sample_values_from_classes(
        output_exp,
        loss["sampler"],
        num_classes,
        loss["negative_samples"],
        loss["unique"],
        loss["class_counts"],
        loss["distortion"],
    )

    if loss["sampler"] == "fixed_unigram":
        # regenerate sampled_values structure for specified samplers
        # to handle any zero values in true_expected_count tensor
        sampled_values = FixedUnigramCandidateSampler(
            sampled_values.sampled_candidates,
            # add smoothing constant EPSILON to handle any zero values
            tf.add(sampled_values.true_expected_count, EPSILON),
            sampled_values.sampled_expected_count,
        )

    def _sampled_loss(labels, logits):
        labels = tf.cast(labels, tf.int64)
        labels = tf.reshape(labels, [-1, 1])
        logits = tf.cast(logits, tf.float32)

        return tf.cast(
            tf.nn.sampled_softmax_loss(
                weights=tf.transpose(decoder_weights),
                biases=decoder_biases,
                labels=labels,
                inputs=logits,
                num_sampled=loss["negative_samples"],
                num_classes=num_classes,
                sampled_values=sampled_values,
            ),
            tf.float32,
        )

    train_loss = tfa.seq2seq.sequence_loss(
        padded_logits,
        padded_targets,
        tf.sequence_mask(
            targets_sequence_length,
            tf.shape(padded_targets)[1],
            dtype=tf.float32,
        ),
        average_across_timesteps=True,
        average_across_batch=False,
        softmax_loss_function=_sampled_loss,
    )

    return train_loss


def weighted_softmax_cross_entropy(
    logits, vector_labels, class_weights=1, labels_smoothing=0, **kwargs
):
    use_class_weights = not isinstance(class_weights, (int, float))
    if use_class_weights:
        loss = softmax_cross_entropy_with_class_weighting(
            logits, vector_labels, class_weights, labels_smoothing
        )
    else:
        loss = tf.keras.losses.categorical_crossentropy(
            y_true=vector_labels,
            y_pred=logits,
            from_logits=True,
            label_smoothing=labels_smoothing,
        )
    return loss


def weighted_sigmoid_cross_entropy(
    logits, vector_labels, class_weights=1, labels_smoothing=0, **kwargs
):
    use_class_weights = not isinstance(class_weights, (int, float))
    if use_class_weights:
        loss = sigmoid_cross_entropy_with_class_weighting(
            logits, vector_labels, class_weights, labels_smoothing
        )
    else:
        loss = tf.nn.sigmoid_cross_entropy_with_logits(
            labels=vector_labels,
            logits=logits,
            # labels_smoothing=labels_smoothing  # todo reintroduce
        )
    return loss


# used for categorical and sequence features
def sample_values_from_classes(
    labels,
    sampler,
    num_classes,
    negative_samples,
    unique,
    class_counts,
    distortion,
):
    """returns sampled_values using the chosen sampler"""
    if sampler == "fixed_unigram":
        sampled_values = tf.random.fixed_unigram_candidate_sampler(
            true_classes=labels,
            num_true=1,
            num_sampled=negative_samples,
            unique=unique,
            range_max=num_classes,
            unigrams=class_counts,
            distortion=distortion,
        )
    elif sampler == "uniform":
        sampled_values = tf.random.uniform_candidate_sampler(
            true_classes=labels,
            num_true=1,
            num_sampled=negative_samples,
            unique=unique,
            range_max=num_classes,
        )
    elif sampler == "log_uniform":
        sampled_values = tf.random.log_uniform_candidate_sampler(
            true_classes=labels,
            num_true=1,
            num_sampled=negative_samples,
            unique=unique,
            range_max=num_classes,
        )
    elif sampler == "learned_unigram":
        sampled_values = tf.random.learned_unigram_candidate_sampler(
            true_classes=labels,
            num_true=1,
            num_sampled=negative_samples,
            unique=unique,
            range_max=num_classes,
        )
    else:
        raise ValueError("Unsupported sampler {}".format(sampler))
    return sampled_values


def rmspe_loss(targets, predictions):
    loss = tf.math.sqrt(
        tf.math.reduce_mean(
            tf.math.square(tf.math.divide(
                tf.math.subtract(targets, predictions), targets))
        )
    )
    return loss<|MERGE_RESOLUTION|>--- conflicted
+++ resolved
@@ -17,13 +17,9 @@
 import numpy as np
 import tensorflow as tf
 import tensorflow_addons as tfa
-<<<<<<< HEAD
-from tensorflow.python.keras.losses import MeanAbsoluteError, MeanSquaredError
+from tensorflow.keras.losses import MeanAbsoluteError, MeanSquaredError
 import torch
 from torch.nn import (MSELoss as _MSELoss, L1Loss)
-=======
-from tensorflow.keras.losses import MeanAbsoluteError, MeanSquaredError
->>>>>>> 510455f8
 
 from ludwig.constants import *
 from ludwig.constants import LOGITS
@@ -37,16 +33,10 @@
     def __init__(self, **kwargs):
         super().__init__(**kwargs)
 
-<<<<<<< HEAD
     '''
-    def call__(self, y_true, y_pred, sample_weight=None):
-        logits = y_pred[LOGITS]
-        loss = super().__call__(y_true, logits, sample_weight=sample_weight)
-=======
     def __call__(self, y_true, y_pred, sample_weight=None):
         loss = super().__call__(
             y_true, y_pred[LOGITS], sample_weight=sample_weight)
->>>>>>> 510455f8
         return loss
     '''
     def forward(self, input, target):
