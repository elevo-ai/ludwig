# !/usr/bin/env python
# coding=utf-8
# Copyright (c) 2019 Uber Technologies, Inc.
#
# Licensed under the Apache License, Version 2.0 (the "License");
# you may not use this file except in compliance with the License.
# You may obtain a copy of the License at
#
#     http://www.apache.org/licenses/LICENSE-2.0
#
# Unless required by applicable law or agreed to in writing, software
# distributed under the License is distributed on an "AS IS" BASIS,
# WITHOUT WARRANTIES OR CONDITIONS OF ANY KIND, either express or implied.
# See the License for the specific language governing permissions and
# limitations under the License.
# ==============================================================================
"""
    File name: LudwigModel.py
    Author: Piero Molino
    Date created: 5/21/2019
    Date last modified: 5/21/2019
    Python Version: 3+
"""
import copy
import logging
import os
import tempfile
from pprint import pformat
from typing import Dict, List, Optional, Tuple, Union

from ludwig.data.dataset.partitioned import PartitionedDataset
from ludwig.utils.fs_utils import upload_output_directory, path_exists, makedirs

import numpy as np
import pandas as pd
import tensorflow as tf

from ludwig.backend import Backend, initialize_backend
from ludwig.callbacks import Callback
<<<<<<< HEAD
from ludwig.constants import FULL, PREPROCESSING, TEST, TRAINING, VALIDATION, TYPE, NAME
=======
from ludwig.constants import FULL, PREPROCESSING, TEST, TRAINING, VALIDATION, LEARNING_RATE, BATCH_SIZE, AUTO
>>>>>>> c3fffea4
from ludwig.data.dataset.base import Dataset
from ludwig.data.postprocessing import convert_predictions, postprocess
from ludwig.data.preprocessing import (load_metadata,
                                       preprocess_for_prediction,
                                       preprocess_for_training)
from ludwig.features.feature_registries import \
    update_config_with_metadata, input_type_registry, output_type_registry
from ludwig.globals import (MODEL_HYPERPARAMETERS_FILE_NAME,
                            MODEL_WEIGHTS_FILE_NAME,
                            TRAIN_SET_METADATA_FILE_NAME,
                            set_disable_progressbar)
from ludwig.models.ecd import ECD
from ludwig.models.predictor import (Predictor, calculate_overall_stats,
                                     print_evaluation_stats,
                                     save_evaluation_stats,
                                     save_prediction_outputs)
from ludwig.modules.metric_modules import get_best_function
from ludwig.utils.data_utils import (CACHEABLE_FORMATS, DATAFRAME_FORMATS,
                                     DICT_FORMATS,
                                     external_data_reader_registry,
                                     figure_data_format, generate_kfold_splits,
                                     load_json, save_json, load_yaml)
from ludwig.utils.defaults import default_random_seed, merge_with_defaults
from ludwig.utils.misc_utils import (get_experiment_description,
                                     get_file_names, get_from_registry,
                                     get_output_directory)
from ludwig.utils.print_utils import print_boxed
from ludwig.utils.schema import validate_config

logger = logging.getLogger(__name__)


class LudwigModel:
    """Class that allows access to high level Ludwig functionalities.

    # Inputs

    :param config: (Union[str, dict]) in-memory representation of
            config or string path to a YAML config file.
    :param logging_level: (int) Log level that will be sent to stderr.
    :param backend: (Union[Backend, str]) `Backend` or string name
        of backend to use to execute preprocessing / training steps.
    :param gpus: (Union[str, int, List[int]], default: `None`) GPUs
        to use (it uses the same syntax of CUDA_VISIBLE_DEVICES)
    :param gpu_memory_limit: (int: default: `None`) maximum memory in MB to
        allocate per GPU device.
    :param allow_parallel_threads: (bool, default: `True`) allow TensorFlow
        to use multithreading parallelism to improve performance at the
        cost of determinism.

    # Example usage:

    ```python
    from ludwig.api import LudwigModel
    ```

    Train a model:

    ```python
    config = {...}
    ludwig_model = LudwigModel(config)
    train_stats, _, _  = ludwig_model.train(dataset=file_path)
    ```

    or

    ```python
    train_stats, _, _ = ludwig_model.train(dataset=dataframe)
    ```

    If you have already trained a model you can load it and use it to predict

    ```python
    ludwig_model = LudwigModel.load(model_dir)
    ```

    Predict:

    ```python
    predictions, _ = ludwig_model.predict(dataset=file_path)
    ```

    or

    ```python
    predictions, _ = ludwig_model.predict(dataset=dataframe)
    ```

    Evaluation:

    ```python
    eval_stats, _, _ = ludwig_model.evaluate(dataset=file_path)
    ```

    or

    ```python
    eval_stats, _, _ = ludwig_model.evaluate(dataset=dataframe)
    ```
    """

    def __init__(
            self,
            config: Union[str, dict],
            logging_level: int = logging.ERROR,
            backend: Union[Backend, str] = None,
            gpus: Union[str, int, List[int]] = None,
            gpu_memory_limit: int = None,
            allow_parallel_threads: bool = True,
            callbacks: List[Callback] = None,
    ) -> None:
        """
        Constructor for the Ludwig Model class.

        # Inputs

        :param config: (Union[str, dict]) in-memory representation of
            config or string path to a YAML config file.
        :param logging_level: (int) Log level that will be sent to stderr.
        :param backend: (Union[Backend, str]) `Backend` or string name
            of backend to use to execute preprocessing / training steps.
        :param gpus: (Union[str, int, List[int]], default: `None`) GPUs
            to use (it uses the same syntax of CUDA_VISIBLE_DEVICES)
        :param gpu_memory_limit: (int: default: `None`) maximum memory in MB to
            allocate per GPU device.
        :param allow_parallel_threads: (bool, default: `True`) allow TensorFlow
            to use multithreading parallelism to improve performance at the
            cost of determinism.
        :param callbacks: (list, default: `None`) a list of
              `ludwig.callbacks.Callback` objects that provide hooks into the
               Ludwig pipeline.

        # Return

        :return: (None) `None`
        """
        # check if config is a path or a dict
        if isinstance(config, str):  # assume path
            config_dict = load_yaml(config)
            self.config_fp = config
        else:
            config_dict = copy.deepcopy(config)
            self.config_fp = None

        # merge config with defaults
        self.base_config = copy.deepcopy(config_dict)
        self.config = merge_with_defaults(config_dict)
        validate_config(self.config)

        # setup logging
        self.set_logging_level(logging_level)

        # setup Backend
        self.backend = initialize_backend(backend or self.config.get('backend'))
        self.callbacks = callbacks if callbacks is not None else []

        # setup TensorFlow
        self.backend.initialize_tensorflow(gpus=gpus,
                                           gpu_memory_limit=gpu_memory_limit,
                                           allow_parallel_threads=allow_parallel_threads)

        # setup model
        self.model = None
        self.training_set_metadata = None

        # online training state
        self._online_trainer = None

    def train(
            self,
            dataset: Union[str, dict, pd.DataFrame] = None,
            training_set: Union[str, dict, pd.DataFrame, Dataset] = None,
            validation_set: Union[str, dict, pd.DataFrame, Dataset] = None,
            test_set: Union[str, dict, pd.DataFrame, Dataset] = None,
            training_set_metadata: Union[str, dict] = None,
            data_format: str = None,
            experiment_name: str = 'api_experiment',
            model_name: str = 'run',
            model_resume_path: str = None,
            skip_save_training_description: bool = False,
            skip_save_training_statistics: bool = False,
            skip_save_model: bool = False,
            skip_save_progress: bool = False,
            skip_save_log: bool = False,
            skip_save_processed_input: bool = False,
            output_directory: str = 'results',
            random_seed: int = default_random_seed,
            debug: bool = False,
            **kwargs
    ) -> Tuple[dict, Union[dict, pd.DataFrame], str]:
        """This function is used to perform a full training of the model on the
           specified dataset.

        During training if the skip parameters are False
        the model and statistics will be saved in a directory
        `[output_dir]/[experiment_name]_[model_name]_n` where all variables are
        resolved to user specified ones and `n` is an increasing number
        starting from 0 used to differentiate among repeated runs.

        # Inputs

        :param dataset: (Union[str, dict, pandas.DataFrame], default: `None`)
            source containing the entire dataset to be used in the experiment.
            If it has a split column, it will be used for splitting
            (0 for train, 1 for validation, 2 for test),
            otherwise the dataset will be randomly split.
        :param training_set: (Union[str, dict, pandas.DataFrame], default: `None`)
            source containing training data.
        :param validation_set: (Union[str, dict, pandas.DataFrame], default: `None`)
            source containing validation data.
        :param test_set: (Union[str, dict, pandas.DataFrame], default: `None`)
            source containing test data.
        :param training_set_metadata: (Union[str, dict], default: `None`)
            metadata JSON file or loaded metadata. Intermediate preprocessed
        structure containing the mappings of the input
            dataset created the first time an input file is used in the same
            directory with the same name and a '.meta.json' extension.
        :param data_format: (str, default: `None`) format to interpret data
            sources. Will be inferred automatically if not specified.  Valid
            formats are `'auto'`, `'csv'`, `'df'`, `'dict'`, `'excel'`,
            `'feather'`, `'fwf'`,
            `'hdf5'` (cache file produced during previous training),
            `'html'` (file containing a single HTML `<table>`),
            `'json'`, `'jsonl'`, `'parquet'`,
            `'pickle'` (pickled Pandas DataFrame),
            `'sas'`, `'spss'`, `'stata'`, `'tsv'`.
        :param experiment_name: (str, default: `'experiment'`) name for
            the experiment.
        :param model_name: (str, default: `'run'`) name of the model that is
            being used.
        :param model_resume_path: (str, default: `None`) resumes training of
            the model from the path specified. The config is restored.
            In addition to config, training statistics, loss for each
            epoch and the state of the optimizer are restored such that
            training can be effectively continued from a previously interrupted
            training process.
        :param skip_save_training_description: (bool, default: `False`)
            disables saving the description JSON file.
        :param skip_save_training_statistics: (bool, default: `False`)
            disables saving training statistics JSON file.
        :param skip_save_model: (bool, default: `False`) disables
            saving model weights and hyperparameters each time the model
            improves. By default Ludwig saves model weights after each epoch
            the validation metric improves, but if the model is really big
            that can be time consuming. If you do not want to keep
            the weights and just find out what performance a model can get
            with a set of hyperparameters, use this parameter to skip it,
            but the model will not be loadable later on and the returned model
            will have the weights obtained at the end of training, instead of
            the weights of the epoch with the best validation performance.
        :param skip_save_progress: (bool, default: `False`) disables saving
            progress each epoch. By default Ludwig saves weights and stats
            after each epoch for enabling resuming of training, but if
            the model is really big that can be time consuming and will uses
            twice as much space, use this parameter to skip it, but training
            cannot be resumed later on.
        :param skip_save_log: (bool, default: `False`) disables saving
            TensorBoard logs. By default Ludwig saves logs for the TensorBoard,
            but if it is not needed turning it off can slightly increase the
            overall speed.
        :param skip_save_processed_input: (bool, default: `False`) if input
            dataset is provided it is preprocessed and cached by saving an HDF5
            and JSON files to avoid running the preprocessing again. If this
            parameter is `False`, the HDF5 and JSON file are not saved.
        :param output_directory: (str, default: `'results'`) the directory that
            will contain the training statistics, TensorBoard logs, the saved
            model and the training progress files.
        :param random_seed: (int, default: `42`) a random seed that will be
               used anywhere there is a call to a random number generator: data
               splitting, parameter initialization and training set shuffling
        :param debug: (bool, default: `False`)  if `True` turns on `tfdbg` with
            `inf_or_nan` checks.


        # Return

        :return: (Tuple[dict, Union[dict, pd.DataFrame], str]) tuple containing
            `(training_statistics, preprocessed_data, output_directory)`.
            `training_statistics` is a dictionary of training statistics
            for each output feature containing loss and metrics values
            for each epoch.
            `preprocessed_data` is the tuple containing these three data sets
            `(training_set, validation_set, test_set)`.
            `output_directory` filepath to where training results are stored.
        """
        # setup directories and file names
        if model_resume_path is not None:
            if path_exists(model_resume_path):
                output_directory = model_resume_path
            else:
                if self.backend.is_coordinator():
                    logger.info(
                        'Model resume path does not exists, '
                        'starting training from scratch'
                    )
                model_resume_path = None

        if model_resume_path is None:
            if self.backend.is_coordinator():
                output_directory = get_output_directory(
                    output_directory,
                    experiment_name,
                    model_name
                )
            else:
                output_directory = None

        # if we are skipping all saving,
        # there is no need to create a directory that will remain empty
        should_create_output_directory = not (
            skip_save_training_description and
            skip_save_training_statistics and
            skip_save_model and
            skip_save_progress and
            skip_save_log and
            skip_save_processed_input
        )

        output_url = output_directory
        with upload_output_directory(output_directory) as (output_directory, upload_fn):
            train_callbacks = self.callbacks
            if upload_fn is not None:
                # Upload output files (checkpoints, etc.) to remote storage at the end of
                # each epoch, in case of failure in the middle of training.
                class UploadOnEpochEndCallback(Callback):
                    def on_epoch_end(self, trainer, progress_tracker, save_path):
                        upload_fn()

                train_callbacks = train_callbacks + [UploadOnEpochEndCallback()]

            description_fn = training_stats_fn = model_dir = None
            if self.backend.is_coordinator():
                if should_create_output_directory:
                    makedirs(output_directory, exist_ok=True)
                description_fn, training_stats_fn, model_dir = get_file_names(
                    output_directory)

            if isinstance(training_set, Dataset) and training_set_metadata is not None:
                preprocessed_data = (
                    training_set, validation_set, test_set, training_set_metadata)
            else:
                # save description
                if self.backend.is_coordinator():
                    description = get_experiment_description(
                        self.config,
                        dataset=dataset,
                        training_set=training_set,
                        validation_set=validation_set,
                        test_set=test_set,
                        training_set_metadata=training_set_metadata,
                        data_format=data_format,
                        random_seed=random_seed
                    )
                    if not skip_save_training_description:
                        save_json(description_fn, description)
                    # print description
                    logger.info('Experiment name: {}'.format(experiment_name))
                    logger.info('Model name: {}'.format(model_name))
                    logger.info(
                        'Output directory: {}'.format(output_directory))
                    logger.info('\n')
                    for key, value in description.items():
                        logger.info('{}: {}'.format(
                            key, pformat(value, indent=4)))
                    logger.info('\n')

                preprocessed_data = self.preprocess(
                    dataset=dataset,
                    training_set=training_set,
                    validation_set=validation_set,
                    test_set=test_set,
                    training_set_metadata=training_set_metadata,
                    data_format=data_format,
                    experiment_name=experiment_name,
                    model_name=model_name,
                    model_resume_path=model_resume_path,
                    skip_save_training_description=skip_save_training_description,
                    skip_save_training_statistics=skip_save_training_statistics,
                    skip_save_model=skip_save_model,
                    skip_save_progress=skip_save_progress,
                    skip_save_log=skip_save_log,
                    skip_save_processed_input=skip_save_processed_input,
                    output_directory=output_directory,
                    random_seed=random_seed,
                    devbug=debug,
                    **kwargs,
                )
                (training_set,
                 validation_set,
                 test_set,
                 training_set_metadata) = preprocessed_data

            self.training_set_metadata = training_set_metadata

            if self.backend.is_coordinator():
                logger.info('Training set: {0}'.format(len(training_set)))
                if validation_set is not None:
                    logger.info('Validation set: {0}'.format(
                        len(validation_set)))
                if test_set is not None:
                    logger.info('Test set: {0}'.format(len(test_set)))
                if not skip_save_model:
                    # save train set metadata
                    os.makedirs(model_dir, exist_ok=True)
                    save_json(
                        os.path.join(
                            model_dir,
                            TRAIN_SET_METADATA_FILE_NAME
                        ),
                        training_set_metadata
                    )

            for callback in self.callbacks:
                callback.on_train_init(
                    base_config=self.base_config,
                    experiment_directory=output_directory,
                    experiment_name=experiment_name,
                    model_name=model_name,
                    output_directory=output_directory,
                    resume=model_resume_path is not None
                )

            # Build model if not provided
            # if it was provided it means it was already loaded
            if not self.model:
                if self.backend.is_coordinator():
                    print_boxed('MODEL', print_fun=logger.debug)
                # update config with metadata properties
                update_config_with_metadata(
                    self.config,
                    training_set_metadata
                )
                self.model = LudwigModel.create_model(self.config,
                                                      random_seed=random_seed)

            # init trainer
            with self.backend.create_trainer(
                **self.config[TRAINING],
                resume=model_resume_path is not None,
                skip_save_model=skip_save_model,
                skip_save_progress=skip_save_progress,
                skip_save_log=skip_save_log,
                callbacks=train_callbacks,
                random_seed=random_seed,
                debug=debug
            ) as trainer:
                for callback in self.callbacks:
                    callback.on_train_start(
                        model=self.model,
                        config=self.config,
                        config_fp=self.config_fp,
                    )

                # auto tune batch size
                if self.config[TRAINING][BATCH_SIZE] == AUTO:
                    # TODO (ASN): add support for substitute_with_max parameter
                    tuned_batch_size = trainer.tune_batch_size(
                        self.config,
                        training_set,
                        random_seed=random_seed
                    )
                    self.config[TRAINING][BATCH_SIZE] = tuned_batch_size

                # auto tune learning rate
                if self.config[TRAINING][LEARNING_RATE] == AUTO:
                    new_learning_rate = trainer.tune_learning_rate(
                        self.config,
                        LudwigModel.create_model(self.config, random_seed),
                        training_set,
                        random_seed=random_seed
                    )
                    self.config[TRAINING][LEARNING_RATE] = new_learning_rate

                # train model
                if self.backend.is_coordinator():
                    print_boxed('TRAINING')
                    if not skip_save_model:
                        self.save_config(model_dir)

                try:
                    train_stats = trainer.train(
                        self.model,
                        training_set,
                        validation_set=validation_set,
                        test_set=test_set,
                        save_path=model_dir,
                    )

                    self.model, train_trainset_stats, train_valiset_stats, train_testset_stats = train_stats
                    train_stats = {
                        TRAINING: train_trainset_stats,
                        VALIDATION: train_valiset_stats,
                        TEST: train_testset_stats
                    }

                    # save training statistics
                    if self.backend.is_coordinator():
                        if not skip_save_training_statistics:
                            save_json(training_stats_fn, train_stats)

                    # grab the results of the model with highest validation test performance
                    validation_field = trainer.validation_field
                    validation_metric = trainer.validation_metric
                    validation_field_result = train_valiset_stats[validation_field]

                    best_function = get_best_function(validation_metric)
                    # results of the model with highest validation test performance
                    if self.backend.is_coordinator() and validation_set is not None:
                        epoch_best_vali_metric, best_vali_metric = best_function(
                            enumerate(
                                validation_field_result[validation_metric]),
                            key=lambda pair: pair[1]
                        )
                        logger.info(
                            'Best validation model epoch: {0}'.format(
                                epoch_best_vali_metric + 1)
                        )
                        logger.info(
                            'Best validation model {0} on validation set {1}: {2}'.format(
                                validation_metric, validation_field, best_vali_metric
                            ))
                        if test_set is not None:
                            best_vali_metric_epoch_test_metric = train_testset_stats[
                                validation_field][validation_metric][
                                epoch_best_vali_metric]

                            logger.info(
                                'Best validation model {0} on test set {1}: {2}'.format(
                                    validation_metric,
                                    validation_field,
                                    best_vali_metric_epoch_test_metric
                                )
                            )
                        logger.info(
                            '\nFinished: {0}_{1}'.format(experiment_name, model_name))
                        logger.info('Saved to: {0}'.format(output_directory))
                finally:
                    for callback in self.callbacks:
                        callback.on_train_end(output_directory)

                self.training_set_metadata = training_set_metadata

                if not skip_save_model:
                    # Load the best weights from saved checkpoint
                    self.load_weights(model_dir)

                return train_stats, preprocessed_data, output_url

    def train_online(
            self,
            dataset: Union[str, dict, pd.DataFrame],
            training_set_metadata: Union[str, dict] = None,
            data_format: str = 'auto',
            random_seed: int = default_random_seed,
            debug: bool = False
    ) -> None:
        """Performs one epoch of training of the model on `dataset`.

        # Inputs

        :param dataset: (Union[str, dict, pandas.DataFrame], default: `None`)
            source containing the entire dataset to be used in the experiment.
            If it has a split column, it will be used for splitting (0 for train,
            1 for validation, 2 for test), otherwise the dataset will be
            randomly split.
        :param training_set_metadata: (Union[str, dict], default: `None`)
            metadata JSON file or loaded metadata.  Intermediate preprocessed
        structure containing the mappings of the input
            dataset created the first time an input file is used in the same
            directory with the same name and a '.meta.json' extension.
        :param data_format: (str, default: `None`) format to interpret data
            sources. Will be inferred automatically if not specified.  Valid
            formats are `'auto'`, `'csv'`, `'df'`, `'dict'`, `'excel'`, `'feather'`,
            `'fwf'`, `'hdf5'` (cache file produced during previous training),
            `'html'` (file containing a single HTML `<table>`), `'json'`, `'jsonl'`,
            `'parquet'`, `'pickle'` (pickled Pandas DataFrame), `'sas'`, `'spss'`,
            `'stata'`, `'tsv'`.
        :param random_seed: (int, default: `42`) a random seed that is going to be
               used anywhere there is a call to a random number generator: data
               splitting, parameter initialization and training set shuffling
        :param debug: (bool, default: `False`) If `True` turns on `tfdbg`
                with `inf_or_nan` checks.

        # Return

        :return: (None) `None`
        """
        training_set_metadata = training_set_metadata or self.training_set_metadata
        training_dataset, _, _, training_set_metadata = preprocess_for_training(
            self.config,
            training_set=dataset,
            training_set_metadata=training_set_metadata,
            data_format=data_format,
            skip_save_processed_input=True,
            preprocessing_params=self.config[PREPROCESSING],
            backend=self.backend,
            random_seed=random_seed,
        )

        if not self.training_set_metadata:
            self.training_set_metadata = training_set_metadata

        if not self.model:
            update_config_with_metadata(
                self.config,
                training_set_metadata
            )
            self.model = LudwigModel.create_model(self.config,
                                                  random_seed=random_seed)

        if not self._online_trainer:
            self._online_trainer = self.backend.create_trainer(
                **self.config[TRAINING],
                random_seed=random_seed,
                debug=debug
            )

        self.model = self._online_trainer.train_online(
            self.model,
            training_dataset,
        )

    def predict(
            self,
            dataset: Union[str, dict, pd.DataFrame] = None,
            data_format: str = None,
            split: str = FULL,
            batch_size: int = 128,
            skip_save_unprocessed_output: bool = True,
            skip_save_predictions: bool = True,
            output_directory: str = 'results',
            return_type: Union[str, dict, pd.DataFrame] = pd.DataFrame,
            debug=False,
            **kwargs
    ) -> Tuple[Union[dict, pd.DataFrame], str]:
        """
        Using a trained model, make predictions from the provided dataset.

        # Inputs
        :param dataset: (Union[str, dict, pandas.DataFrame]) source containing
            the entire dataset to be evaluated.
        :param data_format: (str, default: `None`) format to interpret data
            sources. Will be inferred automatically if not specified.  Valid
            formats are `'auto'`, `'csv'`, `'df'`, `'dict'`, `'excel'`, `'feather'`,
            `'fwf'`, `'hdf5'` (cache file produced during previous training),
            `'html'` (file containing a single HTML `<table>`), `'json'`, `'jsonl'`,
            `'parquet'`, `'pickle'` (pickled Pandas DataFrame), `'sas'`, `'spss'`,
            `'stata'`, `'tsv'`.
        :param: split: (str, default= `'full'`): if the input dataset contains
            a split column, this parameter indicates which split of the data
            to use. Possible values are `'full'`, `'training'`, `
            'validation'`, `'test'`.
        :param batch_size: (int, default: 128) size of batch to use when making
            predictions.
        :param skip_save_unprocessed_output: (bool, default: `True`) if this
            parameter is `False`, predictions and their probabilities are saved
            in both raw unprocessed numpy files containing tensors and as
            postprocessed CSV files (one for each output feature).
            If this parameter is `True`, only the CSV ones are saved and the
            numpy ones are skipped.
        :param skip_save_predictions: (bool, default: `True`) skips saving
            test predictions CSV files.
        :param output_directory: (str, default: `'results'`) the directory that
            will contain the training statistics, TensorBoard logs, the saved
            model and the training progress files.
        :param return_type: (Union[str, dict, pandas.DataFrame], default: pd.DataFrame)
            indicates the format of the returned predictions.
        :param debug: (bool, default: `False`) If `True` turns on `tfdbg`
                with `inf_or_nan checks`.

        # Return

        :return: (Tuple[Union[dict, pd.DataFrame], str]) `(predictions, output_directory)`
            `predictions` predictions from the provided dataset,
            `output_directory` filepath string to where data was stored.

        """
        self._check_initialization()

        # preprocessing
        logger.debug('Preprocessing')
        dataset, training_set_metadata = preprocess_for_prediction(
            self.config,
            dataset=dataset,
            training_set_metadata=self.training_set_metadata,
            data_format=data_format,
            split=split,
            include_outputs=False,
            backend=self.backend,
        )

        logger.debug('Predicting')
        with self.backend.create_predictor(
            batch_size=batch_size,
            debug=debug
        ) as predictor:
            predictions = predictor.batch_predict(
                self.model,
                dataset,
            )

            if self.backend.is_coordinator():
                # if we are skipping all saving,
                # there is no need to create a directory that will remain empty
                should_create_exp_dir = not (
                    skip_save_unprocessed_output and skip_save_predictions
                )
                if should_create_exp_dir:
                    makedirs(output_directory, exist_ok=True)

            logger.debug('Postprocessing')
            postproc_predictions = postprocess(
                predictions,
                self.model.output_features,
                self.training_set_metadata,
                output_directory=output_directory,
                backend=self.backend,
                skip_save_unprocessed_output=skip_save_unprocessed_output
                or not self.backend.is_coordinator(),
            )
            converted_postproc_predictions = convert_predictions(
                postproc_predictions,
                self.model.output_features,
                self.training_set_metadata,
                return_type=return_type
            )

            if self.backend.is_coordinator():
                if not skip_save_predictions:
                    save_prediction_outputs(
                        postproc_predictions,
                        output_directory,
                        self.backend
                    )

                    logger.info('Saved to: {0}'.format(output_directory))

            return converted_postproc_predictions, output_directory

    def evaluate(
            self,
            dataset: Union[str, dict, pd.DataFrame] = None,
            data_format: str = None,
            split: str = FULL,
            batch_size: int = 128,
            skip_save_unprocessed_output: bool = True,
            skip_save_predictions: bool = True,
            skip_save_eval_stats: bool = True,
            collect_predictions: bool = False,
            collect_overall_stats: bool = False,
            output_directory: str = 'results',
            return_type: Union[str, dict, pd.DataFrame] = pd.DataFrame,
            debug: bool = False,
            **kwargs
    ) -> Tuple[dict, Union[dict, pd.DataFrame], str]:
        """This function is used to predict the output variables given the
        input variables using the trained model and compute test statistics
        like performance measures, confusion matrices and the like.

        # Inputs
        :param dataset: (Union[str, dict, pandas.DataFrame]) source containing
            the entire dataset to be evaluated.
        :param data_format: (str, default: `None`) format to interpret data
            sources. Will be inferred automatically if not specified.  Valid
            formats are `'auto'`, `'csv'`, `'df'`, `'dict'`, `'excel'`, `'feather'`,
            `'fwf'`, `'hdf5'` (cache file produced during previous training),
            `'html'` (file containing a single HTML `<table>`), `'json'`, `'jsonl'`,
            `'parquet'`, `'pickle'` (pickled Pandas DataFrame), `'sas'`, `'spss'`,
            `'stata'`, `'tsv'`.
        :param: split: (str, default= `'full'`): if the input dataset contains
            a split column, this parameter indicates which split of the data
            to use. Possible values are `'full'`, `'training'`, `
            'validation'`, `'test'`.
        :param batch_size: (int, default: 128) size of batch to use when making
            predictions.
        :param skip_save_unprocessed_output: (bool, default: `True`) if this
            parameter is `False`, predictions and their probabilities are saved
            in both raw unprocessed numpy files containing tensors and as
            postprocessed CSV files (one for each output feature).
            If this parameter is `True`, only the CSV ones are saved and the
            numpy ones are skipped.
        :param skip_save_predictions: (bool, default: `True`) skips saving
            test predictions CSV files.
        :param skip_save_eval_stats: (bool, default: `True`) skips saving
            test statistics JSON file.
        :param collect_predictions: (bool, default: `False`) if `True`
            collects post-processed predictions during eval.
        :param collect_overall_stats: (bool, default: False) if `True`
            collects overall stats during eval.
        :param output_directory: (str, default: `'results'`) the directory that
            will contain the training statistics, TensorBoard logs, the saved
            model and the training progress files.
        :param return_type: (Union[str, dict, pandas.DataFrame], default: pandas.DataFrame) indicates
            the format to of the returned predictions.
        :param debug: (bool, default: `False`) If `True` turns on `tfdbg`
                with `inf_or_nan` checks.


        # Return
        :return: (`evaluation_statistics`, `predictions`, `output_directory`)
            `evaluation_statistics` dictionary containing evaluation performance
                statistics,
            `postprocess_predictions` contains predicted values,
            `output_directory` is location where results are stored.

        """
        self._check_initialization()

        # preprocessing
        logger.debug('Preprocessing')
        dataset, training_set_metadata = preprocess_for_prediction(
            self.config,
            dataset=dataset,
            training_set_metadata=self.training_set_metadata,
            data_format=data_format,
            split=split,
            include_outputs=True,
            backend=self.backend,
        )

        logger.debug('Predicting')
        with self.backend.create_predictor(
            batch_size=batch_size,
            debug=debug
        ) as predictor:
            eval_stats, predictions = predictor.batch_evaluation(
                self.model,
                dataset,
                collect_predictions=collect_predictions or collect_overall_stats,
            )

            # calculate the overall metrics
            if collect_overall_stats:
                # TODO ray: support calculating stats on partitioned datasets
                if isinstance(dataset, PartitionedDataset):
                    raise ValueError(
                        'Cannot calculate overall stats on a partitioned dataset at this time. '
                        'Set `calculate_overall_stats=False`.'
                    )

                overall_stats = calculate_overall_stats(
                    self.model.output_features,
                    predictions,
                    dataset,
                    training_set_metadata
                )
                eval_stats = {
                    of_name: {**eval_stats[of_name], **overall_stats[of_name]}
                    # account for presence of 'combined' key
                    if of_name in overall_stats
                    else {**eval_stats[of_name]} for of_name in eval_stats
                }

            if self.backend.is_coordinator():
                # if we are skipping all saving,
                # there is no need to create a directory that will remain empty
                should_create_exp_dir = not (
                    skip_save_unprocessed_output and
                    skip_save_predictions and
                    skip_save_eval_stats
                )
                if should_create_exp_dir:
                    makedirs(output_directory, exist_ok=True)

            if collect_predictions:
                logger.debug('Postprocessing')
                postproc_predictions = postprocess(
                    predictions,
                    self.model.output_features,
                    self.training_set_metadata,
                    output_directory=output_directory,
                    backend=self.backend,
                    skip_save_unprocessed_output=skip_save_unprocessed_output
                    or not self.backend.is_coordinator(),
                )
            else:
                postproc_predictions = predictions  # = {}

            if self.backend.is_coordinator():
                should_save_predictions = (
                    collect_predictions
                    and postproc_predictions is not None
                    and not skip_save_predictions
                )
                if should_save_predictions:
                    save_prediction_outputs(
                        postproc_predictions,
                        output_directory,
                        self.backend
                    )

                print_evaluation_stats(eval_stats)
                if not skip_save_eval_stats:
                    save_evaluation_stats(eval_stats, output_directory)

                if should_save_predictions or not skip_save_eval_stats:
                    logger.info('Saved to: {0}'.format(output_directory))

            if collect_predictions:
                postproc_predictions = convert_predictions(
                    postproc_predictions,
                    self.model.output_features,
                    self.training_set_metadata,
                    return_type=return_type)

            return eval_stats, postproc_predictions, output_directory

    def experiment(
            self,
            dataset: Union[str, dict, pd.DataFrame] = None,
            training_set: Union[str, dict, pd.DataFrame] = None,
            validation_set: Union[str, dict, pd.DataFrame] = None,
            test_set: Union[str, dict, pd.DataFrame] = None,
            training_set_metadata: Union[str, dict] = None,
            data_format: str = None,
            experiment_name: str = 'experiment',
            model_name: str = 'run',
            model_load_path: str = None,
            model_resume_path: str = None,
            eval_split: str = TEST,
            skip_save_training_description: bool = False,
            skip_save_training_statistics: bool = False,
            skip_save_model: bool = False,
            skip_save_progress: bool = False,
            skip_save_log: bool = False,
            skip_save_processed_input: bool = False,
            skip_save_unprocessed_output: bool = False,
            skip_save_predictions: bool = False,
            skip_save_eval_stats: bool = False,
            skip_collect_predictions: bool = False,
            skip_collect_overall_stats: bool = False,
            output_directory: str = 'results',
            random_seed: int = default_random_seed,
            debug: bool = False,
            **kwargs
    ) -> Tuple[Optional[dict], dict, Union[dict, pd.DataFrame], str]:
        """
        Trains a model on a dataset's training and validation splits and
        uses it to predict on the test split.
        It saves the trained model and the statistics of training and testing.

        # Inputs
        :param dataset: (Union[str, dict, pandas.DataFrame], default: `None`)
            source containing the entire dataset to be used in the experiment.
            If it has a split column, it will be used for splitting (0 for train,
            1 for validation, 2 for test), otherwise the dataset will be
            randomly split.
        :param training_set: (Union[str, dict, pandas.DataFrame], default: `None`)
            source containing training data.
        :param validation_set: (Union[str, dict, pandas.DataFrame], default: `None`)
            source containing validation data.
        :param test_set: (Union[str, dict, pandas.DataFrame], default: `None`)
            source containing test data.
        :param training_set_metadata: (Union[str, dict], default: `None`)
            metadata JSON file or loaded metadata.  Intermediate preprocessed
        structure containing the mappings of the input
            dataset created the first time an input file is used in the same
            directory with the same name and a '.meta.json' extension.
        :param data_format: (str, default: `None`) format to interpret data
            sources. Will be inferred automatically if not specified.  Valid
            formats are `'auto'`, `'csv'`, `'df'`, `'dict'`, `'excel'`, `'feather'`,
            `'fwf'`, `'hdf5'` (cache file produced during previous training),
            `'html'` (file containing a single HTML `<table>`), `'json'`, `'jsonl'`,
            `'parquet'`, `'pickle'` (pickled Pandas DataFrame), `'sas'`, `'spss'`,
            `'stata'`, `'tsv'`.
        :param experiment_name: (str, default: `'experiment'`) name for
            the experiment.
        :param model_name: (str, default: `'run'`) name of the model that is
            being used.
        :param model_load_path: (str, default: `None`) if this is specified the
            loaded model will be used as initialization
            (useful for transfer learning).
        :param model_resume_path: (str, default: `None`) resumes training of
            the model from the path specified. The config is restored.
            In addition to config, training statistics and loss for
            epoch and the state of the optimizer are restored such that
            training can be effectively continued from a previously interrupted
            training process.
        :param eval_split: (str, default: `test`) split on which
            to perform evaluation. Valid values are `training`, `validation`
            and `test`.
        :param skip_save_training_description: (bool, default: `False`) disables
            saving the description JSON file.
        :param skip_save_training_statistics: (bool, default: `False`) disables
            saving training statistics JSON file.
        :param skip_save_model: (bool, default: `False`) disables
            saving model weights and hyperparameters each time the model
            improves. By default Ludwig saves model weights after each epoch
            the validation metric improves, but if the model is really big
            that can be time consuming. If you do not want to keep
            the weights and just find out what performance a model can get
            with a set of hyperparameters, use this parameter to skip it,
            but the model will not be loadable later on and the returned model
            will have the weights obtained at the end of training, instead of
            the weights of the epoch with the best validation performance.
        :param skip_save_progress: (bool, default: `False`) disables saving
            progress each epoch. By default Ludwig saves weights and stats
            after each epoch for enabling resuming of training, but if
            the model is really big that can be time consuming and will uses
            twice as much space, use this parameter to skip it, but training
            cannot be resumed later on.
        :param skip_save_log: (bool, default: `False`) disables saving
            TensorBoard logs. By default Ludwig saves logs for the TensorBoard,
            but if it is not needed turning it off can slightly increase the
            overall speed.
        :param skip_save_processed_input: (bool, default: `False`) if input
            dataset is provided it is preprocessed and cached by saving an HDF5
            and JSON files to avoid running the preprocessing again. If this
            parameter is `False`, the HDF5 and JSON file are not saved.
        :param skip_save_unprocessed_output: (bool, default: `False`) by default
            predictions and their probabilities are saved in both raw
            unprocessed numpy files containing tensors and as postprocessed
            CSV files (one for each output feature). If this parameter is True,
            only the CSV ones are saved and the numpy ones are skipped.
        :param skip_save_predictions: (bool, default: `False`) skips saving test
            predictions CSV files
        :param skip_save_eval_stats: (bool, default: `False`) skips saving test
            statistics JSON file
        :param skip_collect_predictions: (bool, default: `False`) skips
            collecting post-processed predictions during eval.
        :param skip_collect_overall_stats: (bool, default: `False`) skips
            collecting overall stats during eval.
        :param output_directory: (str, default: `'results'`) the directory that
            will contain the training statistics, TensorBoard logs, the saved
            model and the training progress files.
        :param random_seed: (int: default: 42) random seed used for weights
            initialization, splits and any other random function.
        :param debug: (bool, default: `False) if `True` turns on `tfdbg` with
            `inf_or_nan` checks.

        # Return
        :return: (Tuple[dict, dict, tuple, str)) `(evaluation_statistics, training_statistics, preprocessed_data, output_directory)`
            `evaluation_statistics` dictionary with evaluation performance
                statistics on the test_set,
            `training_statistics` is a dictionary of training statistics for
                each output
            feature containing loss and metrics values for each epoch,
            `preprocessed_data` tuple containing preprocessed
            `(training_set, validation_set, test_set)`, `output_directory`
            filepath string to where results are stored.

        """
        (
            train_stats,
            preprocessed_data,
            output_directory
        ) = self.train(
            dataset=dataset,
            training_set=training_set,
            validation_set=validation_set,
            test_set=test_set,
            training_set_metadata=training_set_metadata,
            data_format=data_format,
            experiment_name=experiment_name,
            model_name=model_name,
            model_load_path=model_load_path,
            model_resume_path=model_resume_path,
            skip_save_training_description=skip_save_training_description,
            skip_save_training_statistics=skip_save_training_statistics,
            skip_save_model=skip_save_model,
            skip_save_progress=skip_save_progress,
            skip_save_log=skip_save_log,
            skip_save_processed_input=skip_save_processed_input,
            skip_save_unprocessed_output=skip_save_unprocessed_output,
            output_directory=output_directory,
            random_seed=random_seed,
            debug=debug,
        )

        (training_set,
         validation_set,
         test_set,
         training_set_metadata) = preprocessed_data

        eval_set = validation_set
        if eval_split == TRAINING:
            eval_set = training_set
        elif eval_split == VALIDATION:
            eval_set = validation_set
        elif eval_split == TEST:
            eval_set = test_set
        else:
            logger.warning(f"Eval split {eval_split} not supported. "
                           f"Using validation set instead")

        if eval_set is not None:
            if self.config[TRAINING]['eval_batch_size'] > 0:
                batch_size = self.config[TRAINING]['eval_batch_size']
            else:
                batch_size = self.config[TRAINING]['batch_size']

            # predict
            eval_stats, _, _ = self.evaluate(
                eval_set,
                data_format=data_format,
                batch_size=batch_size,
                output_directory=output_directory,
                skip_save_unprocessed_output=skip_save_unprocessed_output,
                skip_save_predictions=skip_save_predictions,
                skip_save_eval_stats=skip_save_eval_stats,
                collect_predictions=not skip_collect_predictions,
                collect_overall_stats=not skip_collect_overall_stats,
                return_type='dict',
                debug=debug
            )
        else:
            logger.warning(f"The evaluation set {eval_set} was not provided. "
                           f"Skipping evaluation")
            eval_stats = None

        return eval_stats, train_stats, preprocessed_data, output_directory

    def collect_weights(
            self,
            tensor_names: List[str] = None,
            **kwargs
    ) -> list:
        """Load a pre-trained model and collect the tensors with a specific name

        # Inputs
        :param tensor_names: (list, default: `None`) List of tensor names to collect
            weights

        # Return
        :return: (list) List of tensors

        """
        self._check_initialization()
        collected_tensors = self.model.collect_weights(tensor_names)
        return collected_tensors

    def collect_activations(
            self,
            layer_names: List[str],
            dataset: Union[str, Dict[str, list], pd.DataFrame],
            data_format: str = None,
            split: str = FULL,
            batch_size: int = 128,
            debug: bool = False,
            **kwargs
    ) -> list:
        """Loads a pre-trained model model and input data to collect the values
        of the activations contained in the tensors.

        # Inputs
        :param layer_names: (list) list of strings for layer names in the model
            to collect activations.
        :param dataset: (Union[str, Dict[str, list], pandas.DataFrame]) source
            containing the data to make predictions.
        :param data_format: (str, default: `None`) format to interpret data
            sources. Will be inferred automatically if not specified.  Valid
            formats are `'auto'`, `'csv'`, `'df'`, `'dict'`, `'excel'`, `'feather'`,
            `'fwf'`, `'hdf5'` (cache file produced during previous training),
            `'html'` (file containing a single HTML `<table>`), `'json'`, `'jsonl'`,
            `'parquet'`, `'pickle'` (pickled Pandas DataFrame), `'sas'`, `'spss'`,
            `'stata'`, `'tsv'`.
        :param: split: (str, default= `'full'`): if the input dataset contains
            a split column, this parameter indicates which split of the data
            to use. Possible values are `'full'`, `'training'`, `
            'validation'`, `'test'`.
        :param batch_size: (int, default: 128) size of batch to use when making
            predictions.
        :param debug: (bool, default: `False`) if `True` turns on `tfdbg`
            with `inf_or_nan` checks.

        # Return
        :return: (list) list of collected tensors.

        """
        self._check_initialization()

        # preprocessing
        logger.debug('Preprocessing')
        dataset, training_set_metadata = preprocess_for_prediction(
            self.config,
            dataset=dataset,
            training_set_metadata=self.training_set_metadata,
            data_format=data_format,
            split=split,
            include_outputs=False
        )

        logger.debug('Predicting')
        with self.backend.create_predictor(
            batch_size=batch_size,
            debug=debug
        ) as predictor:
            activations = predictor.batch_collect_activations(
                self.model,
                layer_names,
                dataset,
            )

            return activations

    def preprocess(
            self,
            dataset: Union[str, dict, pd.DataFrame] = None,
            training_set: Union[str, dict, pd.DataFrame] = None,
            validation_set: Union[str, dict, pd.DataFrame] = None,
            test_set: Union[str, dict, pd.DataFrame] = None,
            training_set_metadata: Union[str, dict] = None,
            data_format: str = None,
            skip_save_processed_input: bool = True,
            random_seed: int = default_random_seed,
            debug: bool = False,
            **kwargs
    ) -> Tuple[Dataset, Dataset, Dataset, dict]:
        """This function is used to preprocess data.

        # Inputs

        :param dataset: (Union[str, dict, pandas.DataFrame], default: `None`)
            source containing the entire dataset to be used in the experiment.
            If it has a split column, it will be used for splitting
            (0 for train, 1 for validation, 2 for test),
            otherwise the dataset will be randomly split.
        :param training_set: (Union[str, dict, pandas.DataFrame], default: `None`)
            source containing training data.
        :param validation_set: (Union[str, dict, pandas.DataFrame], default: `None`)
            source containing validation data.
        :param test_set: (Union[str, dict, pandas.DataFrame], default: `None`)
            source containing test data.
        :param training_set_metadata: (Union[str, dict], default: `None`)
            metadata JSON file or loaded metadata. Intermediate preprocessed
        structure containing the mappings of the input
            dataset created the first time an input file is used in the same
            directory with the same name and a '.meta.json' extension.
        :param data_format: (str, default: `None`) format to interpret data
            sources. Will be inferred automatically if not specified.  Valid
            formats are `'auto'`, `'csv'`, `'df'`, `'dict'`, `'excel'`,
            `'feather'`, `'fwf'`,
            `'hdf5'` (cache file produced during previous training),
            `'html'` (file containing a single HTML `<table>`),
            `'json'`, `'jsonl'`, `'parquet'`,
            `'pickle'` (pickled Pandas DataFrame),
            `'sas'`, `'spss'`, `'stata'`, `'tsv'`.
        :param skip_save_processed_input: (bool, default: `False`) if input
            dataset is provided it is preprocessed and cached by saving an HDF5
            and JSON files to avoid running the preprocessing again. If this
            parameter is `False`, the HDF5 and JSON file are not saved.
        :param output_directory: (str, default: `'results'`) the directory that
            will contain the training statistics, TensorBoard logs, the saved
            model and the training progress files.
        :param random_seed: (int, default: `42`) a random seed that will be
               used anywhere there is a call to a random number generator: data
               splitting, parameter initialization and training set shuffling
        :param debug: (bool, default: `False`)  if `True` turns on `tfdbg` with
            `inf_or_nan` checks.


        # Return

        :return: (Tuple[dict, Union[dict, pd.DataFrame], str]) tuple containing
            `(training_statistics, preprocessed_data, output_directory)`.
            `training_statistics` is a dictionary of training statistics
            for each output feature containing loss and metrics values
            for each epoch.
            `preprocessed_data` is the tuple containing these three data sets
            `(training_set, validation_set, test_set)`.
            `output_directory` filepath to where training results are stored.
        """
        # preprocess
        preprocessed_data = preprocess_for_training(
            self.config,
            dataset=dataset,
            training_set=training_set,
            validation_set=validation_set,
            test_set=test_set,
            training_set_metadata=training_set_metadata,
            data_format=data_format,
            skip_save_processed_input=skip_save_processed_input,
            preprocessing_params=self.config[PREPROCESSING],
            backend=self.backend,
            random_seed=random_seed
        )

        (proc_training_set,
         proc_validation_set,
         proc_test_set,
         training_set_metadata) = preprocessed_data

        return proc_training_set, proc_validation_set, proc_test_set, \
            training_set_metadata

    @staticmethod
    def load(
            model_dir: str,
            logging_level: int = logging.ERROR,
            backend: Union[Backend, str] = None,
            gpus: Union[str, int, List[int]] = None,
            gpu_memory_limit: int = None,
            allow_parallel_threads: bool = True,
            callbacks: List[Callback] = None,
    ) -> 'LudwigModel':  # return is an instance of ludwig.api.LudwigModel class
        """This function allows for loading pretrained models

        # Inputs

        :param model_dir: (str) path to the directory containing the model.
               If the model was trained by the `train` or `experiment` command,
               the model is in `results_dir/experiment_dir/model`.
        :param logging_level: (int, default: 40) log level that will be sent to
            stderr.
        :param backend: (Union[Backend, str]) `Backend` or string name
            of backend to use to execute preprocessing / training steps.
        :param gpus: (Union[str, int, List[int]], default: `None`) GPUs
            to use (it uses the same syntax of CUDA_VISIBLE_DEVICES)
        :param gpu_memory_limit: (int: default: `None`) maximum memory in MB to
            allocate per GPU device.
        :param allow_parallel_threads: (bool, default: `True`) allow TensorFlow
            to use
            multithreading parallelism to improve performance at the cost of
            determinism.
        :param callbacks: (list, default: `None`) a list of
            `ludwig.callbacks.Callback` objects that provide hooks into the
            Ludwig pipeline.

        # Return

        :return: (LudwigModel) a LudwigModel object


        # Example usage

        ```python
        ludwig_model = LudwigModel.load(model_dir)
        ```

        """
        # Initialize Horovod and TensorFlow before calling `broadcast()` to prevent initializing
        # TensorFlow with default parameters
        backend_param = backend
        backend = initialize_backend(backend)
        backend.initialize_tensorflow(
            gpus=gpus,
            gpu_memory_limit=gpu_memory_limit,
            allow_parallel_threads=allow_parallel_threads
        )

        config = backend.broadcast_return(
            lambda: load_json(os.path.join(
                model_dir,
                MODEL_HYPERPARAMETERS_FILE_NAME
            )
            ))

        if backend_param is None and 'backend' in config:
            # Reset backend from config
            backend = initialize_backend(config.get('backend'))

        # initialize model
        ludwig_model = LudwigModel(
            config,
            logging_level=logging_level,
            backend=backend,
            gpus=gpus,
            gpu_memory_limit=gpu_memory_limit,
            allow_parallel_threads=allow_parallel_threads,
            callbacks=callbacks,
        )

        # generate model from config
        ludwig_model.model = LudwigModel.create_model(config)

        # load model weights
        ludwig_model.load_weights(model_dir)

        # load train set metadata
        ludwig_model.training_set_metadata = backend.broadcast_return(
            lambda: load_metadata(
                os.path.join(
                    model_dir,
                    TRAIN_SET_METADATA_FILE_NAME
                )
            )
        )

        return ludwig_model

    def load_weights(
            self,
            model_dir: str,
    ) -> None:
        """
        Loads weights from a pre-trained model

        # Inputs
        :param model_dir: (str) filepath string to location of a pre-trained
            model

        # Return
        :return: `None`

        # Example usage

        ```python
        ludwig_model.load_weights(model_dir)
        ```

        """
        if self.backend.is_coordinator():
            weights_save_path = os.path.join(
                model_dir,
                MODEL_WEIGHTS_FILE_NAME
            )
            self.model.load_weights(weights_save_path)

        self.backend.sync_model(self.model)

    def save(
            self,
            save_path: str
    ) -> None:
        """This function allows to save models on disk

        # Inputs

        :param  save_path: (str) path to the directory where the model is
                going to be saved. Both a JSON file containing the model
                architecture hyperparameters and checkpoints files containing
                model weights will be saved.

        # Return

        :return: (None) `None`

        # Example usage

        ```python
        ludwig_model.save(save_path)
        ```

        """
        self._check_initialization()

        # save config
        self.save_config(save_path)

        # save model weights
        model_weights_path = os.path.join(save_path, MODEL_WEIGHTS_FILE_NAME)
        self.model.save_weights(model_weights_path)

        # save training set metadata
        training_set_metadata_path = os.path.join(
            save_path,
            TRAIN_SET_METADATA_FILE_NAME
        )
        save_json(training_set_metadata_path, self.training_set_metadata)

    def save_config(
            self,
            save_path: str
    ) -> None:
        """
        Save config to specoficed location.

        # Inputs

        :param save_path: (str) filepath string to save config as a
            JSON file.

        # Return
        :return: `None`

        """
        os.makedirs(save_path, exist_ok=True)
        model_hyperparameters_path = os.path.join(
            save_path,
            MODEL_HYPERPARAMETERS_FILE_NAME
        )
        save_json(model_hyperparameters_path, self.config)

    def save_savedmodel(self, save_path: str) -> None:
        """This function allows to save models on disk

        # Inputs

        :param  save_path: (str) path to the directory where the SavedModel
                is going to be saved.

        # Return

        :return: `None`

        # Example usage

        ```python
        ludwig_model.save_for_serving(save_path)
        ```

        """
        self._check_initialization()
        self.model.save_savedmodel(save_path)

    def create_inference_graph(self):
        input_features = {
            feature[NAME]: get_from_registry(
                feature[TYPE], input_type_registry
            )(feature)
            for feature in self.config['input_features']
        }

        inputs = {
            feature_name: feature.create_inference_input(feature_name)
            for feature_name, feature in input_features.items()
        }

        preproc_inputs = {
            feature_name: feature.preprocess_inference_graph(
                inputs[feature_name], self.training_set_metadata[feature_name]
            )
            for feature_name, feature in input_features.items()
        }

        preproc_outputs = self.model.call(preproc_inputs)

        output_features = {
            feature[NAME]: get_from_registry(
                feature[TYPE], output_type_registry
            )(feature)
            for feature in self.config['output_features']
        }

        preproc_preds = {
            feature_name: feature.predictions(
                preproc_outputs[feature_name], training=False
            )
            for feature_name, feature in output_features.items()
        }

        outputs = {
            feature_name: feature.postprocess_inference_graph(
                preproc_preds[feature_name], self.training_set_metadata[feature_name]
            )
            for feature_name, feature in output_features.items()
        }

        return tf.keras.Model(inputs=inputs, outputs=outputs)

    def _check_initialization(self):
        if self.model is None or \
                self.config is None or \
                self.training_set_metadata is None:
            raise ValueError('Model has not been trained or loaded')

    @staticmethod
    def create_model(
            config: dict,
            random_seed: int = default_random_seed
    ) -> ECD:
        """Instantiates Encoder-Combiner-Decoder (ECD) object

        # Inputs
        :param config: (dict) Ludwig config
        :param random_seed: (int, default: ludwig default random seed) Random
            seed used for weights initialization,
            splits and any other random function.

        # Return
        :return: (ludwig.models.ECD) Instance of the Ludwig model object.

        """
        # todo: support loading other model types based on config
        return ECD(
            input_features_def=config['input_features'],
            combiner_def=config['combiner'],
            output_features_def=config['output_features'],
            random_seed=random_seed,
        )

    @staticmethod
    def set_logging_level(logging_level: int) -> None:
        """
        Sets level for log messages.

        # Inputs

        :param logging_level: (int) Set/Update the logging level. Use logging
        constants like `logging.DEBUG` , `logging.INFO` and `logging.ERROR`.

        # Return

        :return: `None`
        """
        logging.getLogger('ludwig').setLevel(logging_level)
        if logging_level in {logging.WARNING, logging.ERROR, logging.CRITICAL}:
            set_disable_progressbar(True)
        else:
            set_disable_progressbar(False)


def kfold_cross_validate(
        num_folds: int,
        config: Union[dict, str],
        dataset: str = None,
        data_format: str = None,
        skip_save_training_description: bool = False,
        skip_save_training_statistics: bool = False,
        skip_save_model: bool = False,
        skip_save_progress: bool = False,
        skip_save_log: bool = False,
        skip_save_processed_input: bool = False,
        skip_save_predictions: bool = False,
        skip_save_eval_stats: bool = False,
        skip_collect_predictions: bool = False,
        skip_collect_overall_stats: bool = False,
        output_directory: str = 'results',
        random_seed: int = default_random_seed,
        gpus: Union[str, int, List[int]] = None,
        gpu_memory_limit: int = None,
        allow_parallel_threads: bool = True,
        backend: Union[Backend, str] = None,
        logging_level: int = logging.INFO,
        debug: bool = False,
        **kwargs
) -> Tuple[dict, dict]:
    """Performs k-fold cross validation and returns result data structures.

    # Inputs

    :param num_folds: (int) number of folds to create for the cross-validation
    :param config: (Union[dict, str]) model specification
           required to build a model. Parameter may be a dictionary or string
           specifying the file path to a yaml configuration file.  Refer to the
           [User Guide](http://ludwig.ai/user_guide/#model-config)
           for details.
    :param dataset: (Union[str, dict, pandas.DataFrame], default: `None`)
        source containing the entire dataset to be used for k_fold processing.
        :param data_format: (str, default: `None`) format to interpret data
            sources. Will be inferred automatically if not specified.  Valid
            formats are `'auto'`, `'csv'`, `'df'`, `'dict'`, `'excel'`, `'feather'`,
            `'fwf'`,
            `'html'` (file containing a single HTML `<table>`), `'json'`, `'jsonl'`,
            `'parquet'`, `'pickle'` (pickled Pandas DataFrame), `'sas'`, `'spss'`,
            `'stata'`, `'tsv'`.  Currenlty `hdf5` format is not supported for
            k_fold cross validation.
    :param skip_save_training_description: (bool, default: `False`) disables
            saving the description JSON file.
    :param skip_save_training_statistics: (bool, default: `False`) disables
            saving training statistics JSON file.
    :param skip_save_model: (bool, default: `False`) disables
        saving model weights and hyperparameters each time the model
        improves. By default Ludwig saves model weights after each epoch
        the validation metric improves, but if the model is really big
        that can be time consuming. If you do not want to keep
        the weights and just find out what performance a model can get
        with a set of hyperparameters, use this parameter to skip it,
        but the model will not be loadable later on and the returned model
        will have the weights obtained at the end of training, instead of
        the weights of the epoch with the best validation performance.
    :param skip_save_progress: (bool, default: `False`) disables saving
           progress each epoch. By default Ludwig saves weights and stats
           after each epoch for enabling resuming of training, but if
           the model is really big that can be time consuming and will uses
           twice as much space, use this parameter to skip it, but training
           cannot be resumed later on.
    :param skip_save_log: (bool, default: `False`) disables saving TensorBoard
           logs. By default Ludwig saves logs for the TensorBoard, but if it
           is not needed turning it off can slightly increase the
           overall speed.
    :param skip_save_processed_input: (bool, default: `False`) if input
        dataset is provided it is preprocessed and cached by saving an HDF5
        and JSON files to avoid running the preprocessing again. If this
        parameter is `False`, the HDF5 and JSON file are not saved.
    :param skip_save_predictions: (bool, default: `False`) skips saving test
            predictions CSV files.
    :param skip_save_eval_stats: (bool, default: `False`) skips saving test
            statistics JSON file.
    :param skip_collect_predictions: (bool, default: `False`) skips collecting
            post-processed predictions during eval.
    :param skip_collect_overall_stats: (bool, default: `False`) skips collecting
            overall stats during eval.
    :param output_directory: (str, default: `'results'`) the directory that
        will contain the training statistics, TensorBoard logs, the saved
        model and the training progress files.
    :param random_seed: (int, default: `42`) Random seed
            used for weights initialization,
           splits and any other random function.
    :param gpus: (list, default: `None`) list of GPUs that are available
            for training.
    :param gpu_memory_limit: (int, default: `None`) maximum memory in MB to
            allocate per GPU device.
    :param allow_parallel_threads: (bool, default: `True`) allow TensorFlow to
            use multithreading parallelism
           to improve performance at the cost of determinism.
    :param backend: (Union[Backend, str]) `Backend` or string name
            of backend to use to execute preprocessing / training steps.
    :param debug: (bool, default: `False`) If `True` turns on tfdbg
            with `inf_or_nan` checks.
    :param logging_level: (int, default: INFO) log level to send to stderr.


    # Return

    :return: (tuple(kfold_cv_statistics, kfold_split_indices), dict) a tuple of
            dictionaries `kfold_cv_statistics`: contains metrics from cv run.
             `kfold_split_indices`: indices to split training data into
             training fold and test fold.
    """
    # if config is a path, convert to dictionary
    if isinstance(config, str):  # assume path
        config = load_yaml(config)
    backend = initialize_backend(backend or config.get('backend'))

    # check for k_fold
    if num_folds is None:
        raise ValueError(
            'k_fold parameter must be specified'
        )

    logger.info('starting {:d}-fold cross validation'.format(num_folds))

    # create output_directory if not available
    if not os.path.isdir(output_directory):
        os.mkdir(output_directory)

    # prepare data for k-fold processing
    # use Ludwig's utility to facilitate creating a dataframe
    # that is used as the basis for creating folds

    # determine data format of provided dataset
    if not data_format or data_format == 'auto':
        data_format = figure_data_format(dataset)

    # use appropriate reader to create dataframe
    if data_format in DATAFRAME_FORMATS:
        data_df = dataset
        data_dir = os.getcwd()
    elif data_format in DICT_FORMATS:
        data_df = pd.DataFrame(dataset)
        data_dir = os.getcwd()
    elif data_format in CACHEABLE_FORMATS:
        data_reader = get_from_registry(data_format,
                                        external_data_reader_registry)
        data_df = data_reader(dataset, backend.df_engine.df_lib)
        data_dir = os.path.dirname(dataset)
    else:
        ValueError(
            "{} format is not supported for k_fold_cross_validate()"
            .format(data_format)
        )

    kfold_cv_stats = {}
    kfold_split_indices = {}

    for train_indices, test_indices, fold_num in \
            generate_kfold_splits(data_df, num_folds, random_seed):
        with tempfile.TemporaryDirectory(dir=data_dir) as temp_dir_name:
            curr_train_df = data_df.iloc[train_indices]
            curr_test_df = data_df.iloc[test_indices]

            kfold_split_indices['fold_' + str(fold_num)] = {
                'training_indices': train_indices,
                'test_indices': test_indices
            }

            # train and validate model on this fold
            logger.info("training on fold {:d}".format(fold_num))

            model = LudwigModel(
                config=config,
                logging_level=logging_level,
                backend=backend,
                gpus=gpus,
                gpu_memory_limit=gpu_memory_limit,
                allow_parallel_threads=allow_parallel_threads,
            )
            (
                eval_stats,
                train_stats,
                preprocessed_data,
                output_directory
            ) = model.experiment(
                training_set=curr_train_df,
                test_set=curr_test_df,
                experiment_name='cross_validation',
                model_name='fold_' + str(fold_num),
                skip_save_training_description=skip_save_training_description,
                skip_save_training_statistics=skip_save_training_statistics,
                skip_save_model=skip_save_model,
                skip_save_progress=skip_save_progress,
                skip_save_log=skip_save_log,
                skip_save_processed_input=skip_save_processed_input,
                skip_save_predictions=skip_save_predictions,
                skip_save_eval_stats=skip_save_eval_stats,
                skip_collect_predictions=skip_collect_predictions,
                skip_collect_overall_stats=skip_collect_overall_stats,
                output_directory=os.path.join(temp_dir_name, 'results'),
                random_seed=random_seed,
                debug=debug,
            )

            # augment the training statistics with scoring metric from
            # the hold out fold
            train_stats['fold_eval_stats'] = eval_stats

            # collect training statistics for this fold
            kfold_cv_stats['fold_' + str(fold_num)] = train_stats

    # consolidate raw fold metrics across all folds
    raw_kfold_stats = {}
    for fold_name in kfold_cv_stats:
        curr_fold_eval_stats = kfold_cv_stats[fold_name]['fold_eval_stats']
        for of_name in curr_fold_eval_stats:
            if of_name not in raw_kfold_stats:
                raw_kfold_stats[of_name] = {}
            fold_eval_stats_of = curr_fold_eval_stats[of_name]

            for metric in fold_eval_stats_of:
                if metric not in {
                    'predictions',
                    'probabilities',
                    'confusion_matrix',
                    'overall_stats',
                    'per_class_stats',
                    'roc_curve',
                    'precision_recall_curve'
                }:
                    if metric not in raw_kfold_stats[of_name]:
                        raw_kfold_stats[of_name][metric] = []
                    raw_kfold_stats[of_name][metric].append(
                        fold_eval_stats_of[metric]
                    )

    # calculate overall kfold statistics
    overall_kfold_stats = {}
    for of_name in raw_kfold_stats:
        overall_kfold_stats[of_name] = {}
        for metric in raw_kfold_stats[of_name]:
            mean = np.mean(raw_kfold_stats[of_name][metric])
            std = np.std(raw_kfold_stats[of_name][metric])
            overall_kfold_stats[of_name][metric + '_mean'] = mean
            overall_kfold_stats[of_name][metric + '_std'] = std

    kfold_cv_stats['overall'] = overall_kfold_stats

    logger.info('completed {:d}-fold cross validation'.format(num_folds))

    return kfold_cv_stats, kfold_split_indices<|MERGE_RESOLUTION|>--- conflicted
+++ resolved
@@ -37,11 +37,8 @@
 
 from ludwig.backend import Backend, initialize_backend
 from ludwig.callbacks import Callback
-<<<<<<< HEAD
-from ludwig.constants import FULL, PREPROCESSING, TEST, TRAINING, VALIDATION, TYPE, NAME
-=======
-from ludwig.constants import FULL, PREPROCESSING, TEST, TRAINING, VALIDATION, LEARNING_RATE, BATCH_SIZE, AUTO
->>>>>>> c3fffea4
+from ludwig.constants import FULL, PREPROCESSING, TEST, TRAINING, VALIDATION, \
+    TYPE, NAME, LEARNING_RATE, BATCH_SIZE, AUTO
 from ludwig.data.dataset.base import Dataset
 from ludwig.data.postprocessing import convert_predictions, postprocess
 from ludwig.data.preprocessing import (load_metadata,
