--- conflicted
+++ resolved
@@ -809,29 +809,17 @@
                     if self.is_coordinator() and not self.skip_save_model:
                         model.save_weights(model_weights_path)
 
-<<<<<<< HEAD
-            # ========== Save training progress ==========
-            if self.is_coordinator():
-                if not self.skip_save_progress:
-                    #checkpoint_manager.save()
-                    torch.save(model, os.path.join(training_checkpoints_path, 'model.pt'))
-                    torch.save(self.optimizer, os.path.join(training_checkpoints_path, 'optimizer.pt'))
-
-                    progress_tracker.save(
-                        os.path.join(
-                            save_path,
-                            TRAINING_PROGRESS_TRACKER_FILE_NAME
-=======
                 # ========== Save training progress ==========
                 if self.is_coordinator():
                     if not self.skip_save_progress:
-                        checkpoint_manager.save()
+                        #checkpoint_manager.save()
+                        torch.save(model, os.path.join(training_checkpoints_path, 'model.pt'))
+                        torch.save(self.optimizer, os.path.join(training_checkpoints_path, 'optimizer.pt'))
                         progress_tracker.save(
                             os.path.join(
                                 save_path,
                                 TRAINING_PROGRESS_TRACKER_FILE_NAME
                             )
->>>>>>> 9f03752c
                         )
                     contrib_command("train_epoch_end", progress_tracker)
                     logger.info('')
