#! /usr/bin/env python
# coding=utf-8
# Copyright (c) 2019 Uber Technologies, Inc.
#
# Licensed under the Apache License, Version 2.0 (the "License");
# you may not use this file except in compliance with the License.
# You may obtain a copy of the License at
#
#     http://www.apache.org/licenses/LICENSE-2.0
#
# Unless required by applicable law or agreed to in writing, software
# distributed under the License is distributed on an "AS IS" BASIS,
# WITHOUT WARRANTIES OR CONDITIONS OF ANY KIND, either express or implied.
# See the License for the specific language governing permissions and
# limitations under the License.
# ==============================================================================
import logging
import os
import sys

import numpy as np
import torch

from ludwig.constants import *
from ludwig.encoders.sequence_encoders import StackedCNN, ParallelCNN, \
    StackedParallelCNN, StackedRNN, SequencePassthroughEncoder, StackedCNNRNN
from ludwig.features.sequence_feature import SequenceInputFeature
from ludwig.utils.audio_utils import calculate_mean, calculate_var
from ludwig.utils.audio_utils import get_fbank
from ludwig.utils.audio_utils import get_group_delay
from ludwig.utils.audio_utils import get_length_in_samp
from ludwig.utils.audio_utils import get_max_length_stft_based
from ludwig.utils.audio_utils import get_non_symmetric_length
from ludwig.utils.audio_utils import get_phase_stft_magnitude
from ludwig.utils.audio_utils import get_stft_magnitude
from ludwig.utils.data_utils import get_abs_path
from ludwig.utils.misc_utils import set_default_value
from ludwig.utils.misc_utils import set_default_values

logger = logging.getLogger(__name__)


class AudioFeatureMixin:
    type = AUDIO

    preprocessing_defaults = {
        'audio_file_length_limit_in_s': 7.5,
        'missing_value_strategy': BACKFILL,
        'in_memory': True,
        'padding_value': 0,
        'norm': None,
        'audio_feature': {
            TYPE: 'raw',
        }
    }

    preprocessing_schema = {
        'audio_file_length_limit_in_s': {'type': 'number', 'minimum': 0},
        'missing_value_strategy': {'type': 'string', 'enum': MISSING_VALUE_STRATEGY_OPTIONS},
        'in_memory': {'type': 'boolean'},
        'padding_value': {'type': 'number', 'minimum': 0},
        'norm': {'type': ['string', 'null'], 'enum': [None, 'per_file', 'global']},
        'audio_feature': {
            'type': 'object',
            'properties': {
                'type': {'type': 'string', 'enum': ['raw', 'stft', 'stft_phase', 'group_delay', 'fbank']},
                'window_length_in_s': {'type': 'number', 'minimum': 0},
                'window_shift_in_s': {'type': 'number', 'minimum': 0},
                'num_fft_points': {'type': 'number', 'minimum': 0},
                'window_type': {'type': 'string'},
                'num_filter_bands': {'type': 'number', 'minimum': 0},
            }
        }
    }

    @staticmethod
    def cast_column(column, backend):
        return column

    @staticmethod
    def get_feature_meta(column, preprocessing_parameters, backend):
        try:
            import soundfile
        except ImportError:
            logger.error(
                ' soundfile is not installed. '
                'In order to install all audio feature dependencies run '
                'pip install ludwig[audio]'
            )
            sys.exit(-1)

        audio_feature_dict = preprocessing_parameters['audio_feature']
        first_audio_file_path = column.head(1)[0]
        _, sampling_rate_in_hz = soundfile.read(first_audio_file_path)

        feature_dim = AudioFeatureMixin._get_feature_dim(audio_feature_dict,
                                                         sampling_rate_in_hz)
        audio_file_length_limit_in_s = preprocessing_parameters[
            'audio_file_length_limit_in_s']
        max_length = AudioFeatureMixin._get_max_length_feature(
            audio_feature_dict, sampling_rate_in_hz,
            audio_file_length_limit_in_s)
        return {
            'feature_dim': feature_dim,
            'sampling_rate_in_hz': sampling_rate_in_hz,
            'max_length': max_length,
            'reshape': (max_length, feature_dim)
        }

    @staticmethod
    def _get_feature_dim(audio_feature_dict, sampling_rate_in_hz):
        feature_type = audio_feature_dict[TYPE]

        if feature_type == 'raw':
            feature_dim = 1
        elif feature_type == 'stft_phase':
            feature_dim_symmetric = get_length_in_samp(
                audio_feature_dict['window_length_in_s'], sampling_rate_in_hz)
            feature_dim = 2 * get_non_symmetric_length(feature_dim_symmetric)
        elif feature_type in ['stft', 'group_delay']:
            feature_dim_symmetric = get_length_in_samp(
                audio_feature_dict['window_length_in_s'], sampling_rate_in_hz)
            feature_dim = get_non_symmetric_length(feature_dim_symmetric)
        elif feature_type == 'fbank':
            feature_dim = audio_feature_dict['num_filter_bands']
        else:
            raise ValueError('{} is not recognized.'.format(feature_type))

        return feature_dim

    @staticmethod
    def _process_in_memory(
            column,
            src_path,
            audio_feature_dict,
            feature_dim,
            max_length,
            padding_value,
            normalization_type,
            audio_file_length_limit_in_s,
            backend
    ):
        try:
            import soundfile
        except ImportError:
            logger.error(
                ' soundfile is not installed. '
                'In order to install all audio feature dependencies run '
                'pip install ludwig[audio]'
            )
            sys.exit(-1)

        def read_audio(path):
            filepath = get_abs_path(src_path, path)
            return soundfile.read(filepath)

        df_engine = backend.df_engine
        raw_audio = df_engine.map_objects(column, read_audio)
        processed_audio = df_engine.map_objects(
            raw_audio,
            lambda row: AudioFeatureMixin._transform_to_feature(
                audio=row[0],
                sampling_rate_in_hz=row[1],
                audio_feature_dict=audio_feature_dict,
                feature_dim=feature_dim,
                max_length=max_length,
                padding_value=padding_value,
                normalization_type=normalization_type
            )
        )

        audio_stats = df_engine.map_objects(
            raw_audio,
            lambda row: AudioFeatureMixin._get_stats(
                audio=row[0],
                sampling_rate_in_hz=row[1],
                max_length_in_s=audio_file_length_limit_in_s,
            )
        )

        def reduce(series):
            merged_stats = None
            for audio_stats in series:
                if merged_stats is None:
                    merged_stats = audio_stats.copy()
                else:
                    AudioFeatureMixin._merge_stats(merged_stats, audio_stats)
            return merged_stats

        merged_stats = df_engine.reduce_objects(audio_stats, reduce)
        merged_stats['mean'] = calculate_mean(merged_stats['sum'],
                                              merged_stats['count'])
        merged_stats['var'] = calculate_var(merged_stats['sum'],
                                            merged_stats['sum2'],
                                            merged_stats['count'])
        merged_stats['std'] = np.sqrt(
            merged_stats['var'] / float(merged_stats['count']))
        print_statistics = (
            "{} audio files loaded.\n"
            "Statistics of audio file lengths:\n"
            "- mean: {:.4f}\n"
            "- std: {:.4f}\n"
            "- max: {:.4f}\n"
            "- min: {:.4f}\n"
            "- cropped audio_files: {}\n"
            "Max length was given as {}s"
        ).format(
            merged_stats['count'], merged_stats['mean'],
            merged_stats['std'], merged_stats['max'],
            merged_stats['min'], merged_stats['cropped'],
            audio_file_length_limit_in_s)
        logger.debug(print_statistics)
        return processed_audio

    @staticmethod
    def _transform_to_feature(
            audio,
            sampling_rate_in_hz,
            audio_feature_dict,
            feature_dim,
            max_length,
            padding_value,
            normalization_type
    ):
        feature_type = audio_feature_dict[TYPE]
        if feature_type == 'raw':
            audio_feature = np.expand_dims(audio, axis=-1)
        elif feature_type in ['stft', 'stft_phase', 'group_delay', 'fbank']:
            audio_feature = np.transpose(
                AudioFeatureMixin._get_2D_feature(audio, feature_type,
                                                  audio_feature_dict,
                                                  sampling_rate_in_hz))
        else:
            raise ValueError('{} is not recognized.'.format(feature_type))

        if normalization_type == 'per_file':
            mean = np.mean(audio_feature, axis=0)
            std = np.std(audio_feature, axis=0)
            audio_feature = np.divide((audio_feature - mean),
                                      std + 1.0e-10)
        elif normalization_type == 'global':
            raise ValueError('not implemented yet')

        feature_length = audio_feature.shape[0]
        broadcast_feature_length = min(feature_length, max_length)
        audio_feature_padded = np.full((max_length, feature_dim),
                                       padding_value,
                                       dtype=np.float32)
        audio_feature_padded[:broadcast_feature_length, :] = audio_feature[
                                                             :max_length, :]

        return audio_feature_padded

    @staticmethod
    def _get_stats(audio, sampling_rate_in_hz, max_length_in_s):
        audio_length_in_s = audio.shape[-1] / float(sampling_rate_in_hz)
        return {
            'count': 1,
            'sum': audio_length_in_s,
            'sum2': audio_length_in_s * audio_length_in_s,
            'min': audio_length_in_s,
            'max': audio_length_in_s,
            'cropped': 1 if audio_length_in_s > max_length_in_s else 0
        }

    @staticmethod
    def _merge_stats(merged_stats, audio_stats):
        merged_stats['count'] += audio_stats['count']
        merged_stats['sum'] += audio_stats['sum']
        merged_stats['sum2'] += audio_stats['sum2']
        merged_stats['min'] = min(merged_stats['min'], audio_stats['min'])
        merged_stats['max'] = max(merged_stats['max'], audio_stats['max'])
        merged_stats['cropped'] += audio_stats['cropped']

    @staticmethod
    def _get_2D_feature(audio, feature_type, audio_feature_dict,
                        sampling_rate_in_hz):
        window_length_in_s = audio_feature_dict['window_length_in_s']
        window_shift_in_s = audio_feature_dict['window_shift_in_s']
        window_length_in_samp = get_length_in_samp(window_length_in_s,
                                                   sampling_rate_in_hz)

        if 'num_fft_points' in audio_feature_dict:
            num_fft_points = audio_feature_dict['num_fft_points']
            if num_fft_points < window_length_in_samp:
                raise ValueError(
                    'num_fft_points: {} < window length in '
                    'samples: {} (corresponds to window length'
                    ' in s: {}'.format(num_fft_points, window_length_in_s,
                                       window_length_in_samp))
        else:
            num_fft_points = window_length_in_samp

        if 'window_type' in audio_feature_dict:
            window_type = audio_feature_dict['window_type']
        else:
            window_type = 'hamming'

        if feature_type == 'stft_phase':
            return get_phase_stft_magnitude(audio, sampling_rate_in_hz,
                                            window_length_in_s,
                                            window_shift_in_s, num_fft_points,
                                            window_type)
        if feature_type == 'stft':
            return get_stft_magnitude(audio, sampling_rate_in_hz,
                                      window_length_in_s, window_shift_in_s,
                                      num_fft_points, window_type)
        if feature_type == 'group_delay':
            return get_group_delay(audio, sampling_rate_in_hz,
                                   window_length_in_s, window_shift_in_s,
                                   num_fft_points, window_type)
        if feature_type == 'fbank':
            num_filter_bands = audio_feature_dict['num_filter_bands']
            return get_fbank(audio, sampling_rate_in_hz,
                             window_length_in_s, window_shift_in_s,
                             num_fft_points, window_type, num_filter_bands)

    @staticmethod
    def add_feature_data(
            feature,
            input_df,
            proc_df,
            metadata,
            preprocessing_parameters,
            backend,
            skip_save_processed_input
    ):
        set_default_value(
            feature['preprocessing'],
            'in_memory',
            preprocessing_parameters['in_memory']
        )

        if 'audio_feature' not in preprocessing_parameters:
            raise ValueError(
                'audio_feature dictionary has to be present in preprocessing '
                'for audio.')
        if TYPE not in preprocessing_parameters['audio_feature']:
            raise ValueError(
                'type has to be present in audio_feature dictionary '
                'for audio.')

        name = feature[NAME]
        column = feature[COLUMN]
        proc_column = feature[PROC_COLUMN]

        src_path = None
        # this is not super nice, but works both and DFs and lists
        first_path = '.'
        for first_path in input_df[column]:
            break
        if SRC in metadata:
            src_path = os.path.dirname(os.path.abspath(metadata.get(SRC)))
        if src_path is None and not os.path.isabs(first_path):
            raise ValueError('Audio file paths must be absolute')

        num_audio_utterances = len(input_df[feature[COLUMN]])
        padding_value = preprocessing_parameters['padding_value']
        normalization_type = preprocessing_parameters['norm']

        feature_dim = metadata[name]['feature_dim']
        max_length = metadata[name]['max_length']
        audio_feature_dict = preprocessing_parameters['audio_feature']
        audio_file_length_limit_in_s = preprocessing_parameters[
            'audio_file_length_limit_in_s']

        if num_audio_utterances == 0:
            raise ValueError(
                'There are no audio files in the dataset provided.')

        if feature[PREPROCESSING]['in_memory']:
            audio_features = AudioFeatureMixin._process_in_memory(
                input_df[feature[NAME]],
                src_path,
                audio_feature_dict,
                feature_dim,
                max_length,
                padding_value,
                normalization_type,
                audio_file_length_limit_in_s,
                backend
            )
            proc_df[proc_column] = audio_features
        else:
            backend.check_lazy_load_supported(feature)

        return proc_df

    @staticmethod
    def _get_max_length_feature(
            audio_feature_dict,
            sampling_rate_in_hz,
            audio_length_limit_in_s
    ):
        feature_type = audio_feature_dict[TYPE]
        audio_length_limit_in_samp = (
                audio_length_limit_in_s * sampling_rate_in_hz
        )

        if not audio_length_limit_in_samp.is_integer():
            raise ValueError(
                'Audio_file_length_limit has to be chosen '
                'so that {} (in s) * {} (sampling rate in Hz) '
                'is an integer.'.format(
                    audio_length_limit_in_s, sampling_rate_in_hz))
        audio_length_limit_in_samp = int(audio_length_limit_in_samp)

        if feature_type == 'raw':
            return audio_length_limit_in_samp
        elif feature_type in ['stft', 'stft_phase', 'group_delay', 'fbank']:
            window_length_in_s = audio_feature_dict['window_length_in_s']
            window_shift_in_s = audio_feature_dict['window_shift_in_s']
            return get_max_length_stft_based(audio_length_limit_in_samp,
                                             window_length_in_s,
                                             window_shift_in_s,
                                             sampling_rate_in_hz)
        else:
            raise ValueError('{} is not recognized.'.format(feature_type))


class AudioInputFeature(AudioFeatureMixin, SequenceInputFeature):
    encoder = 'parallel_cnn'
    max_sequence_length = None
    embedding_size = None

    def __init__(self, feature, encoder_obj=None):
        super().__init__(feature, encoder_obj=encoder_obj)
        if not self.embedding_size:
            raise ValueError(
                'embedding_size has to be defined - '
                'check "update_config_with_metadata()"')
        if not self.max_sequence_length:
            raise ValueError(
                'max_sequence_length has to be defined - '
                'check "update_config_with_metadata()"')

<<<<<<< HEAD
    def forward(self, inputs, training=None, mask=None):
        assert isinstance(inputs, torch.Tensor)
        assert inputs.dtype == torch.float32
        assert len(inputs.shape) == 3
=======
    def call(self, inputs, training=None, mask=None):
        assert isinstance(inputs, tf.Tensor)
        assert inputs.dtype == tf.float32
        assert len(inputs.shape) == 3, f"expected 3D shape, found: {inputs.shape}"
>>>>>>> 8e6420cd

        encoder_output = self.encoder_obj(
            inputs, mask=mask
        )

        return encoder_output

    @property
    def input_shape(self) -> torch.Size:
        return torch.Size([self.max_sequence_length, self.embedding_size])

    @staticmethod
    def update_config_with_metadata(
            input_feature,
            feature_metadata,
            *args,
            **kwargs
    ):
        input_feature['max_sequence_length'] = feature_metadata['max_length']
        input_feature['embedding_size'] = feature_metadata['feature_dim']
        input_feature['should_embed'] = False

    @staticmethod
    def populate_defaults(input_feature):
        set_default_values(
            input_feature,
            {
                TIED: None,
                'preprocessing': {}
            }
        )

    encoder_registry = {
        'stacked_cnn': StackedCNN,
        'parallel_cnn': ParallelCNN,
        'stacked_parallel_cnn': StackedParallelCNN,
        'rnn': StackedRNN,
        'cnnrnn': StackedCNNRNN,
        'passthrough': SequencePassthroughEncoder,
        'null': SequencePassthroughEncoder,
        'none': SequencePassthroughEncoder,
        'None': SequencePassthroughEncoder,
        None: SequencePassthroughEncoder
    }<|MERGE_RESOLUTION|>--- conflicted
+++ resolved
@@ -434,17 +434,10 @@
                 'max_sequence_length has to be defined - '
                 'check "update_config_with_metadata()"')
 
-<<<<<<< HEAD
     def forward(self, inputs, training=None, mask=None):
         assert isinstance(inputs, torch.Tensor)
         assert inputs.dtype == torch.float32
-        assert len(inputs.shape) == 3
-=======
-    def call(self, inputs, training=None, mask=None):
-        assert isinstance(inputs, tf.Tensor)
-        assert inputs.dtype == tf.float32
         assert len(inputs.shape) == 3, f"expected 3D shape, found: {inputs.shape}"
->>>>>>> 8e6420cd
 
         encoder_output = self.encoder_obj(
             inputs, mask=mask
