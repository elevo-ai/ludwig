--- conflicted
+++ resolved
@@ -9,14 +9,9 @@
 #   model serving
 #
 
-<<<<<<< HEAD
 FROM python:3.8.12-slim
 
-# Pin to 1.5.1 to ensure CUDA 11.2 following: https://github.com/ray-project/ray/pull/17806
-FROM rayproject/ray:1.5.1-gpu
-=======
 FROM rayproject/ray:1.9.2-py37-cu112
->>>>>>> 5eb7e419
 
 RUN sudo apt-get update && DEBIAN_FRONTEND="noninteractive" sudo apt-get install -y \
     build-essential \
